defmodule Cldr.DateTime do
  @moduledoc """
  Provides an API for the localization and formatting of a `DateTime`
  struct or any map with the keys `:year`, `:month`,
  `:day`, `:calendar`, `:hour`, `:minute`, `:second` and optionally `:microsecond`.

  `Cldr.DateTime` provides support for the built-in calendar
  `Calendar.ISO`.  Use of other calendars may not produce
  the expected results.

  CLDR provides standard format strings for `DateTime` which
  are reresented by the names `:short`, `:medium`, `:long`
  and `:full`.  This allows for locale-independent
  formatting since each locale may define the underlying
  format string as appropriate.
  """

  require Cldr
  alias Cldr.DateTime.{Format, Formatter}

  @format_types [:short, :medium, :long, :full]

  @doc """
  Formats a DateTime according to a format string
  as defined in CLDR and described in [TR35](http://unicode.org/reports/tr35/tr35-dates.html)

  Returns `{:ok, formatted_datetime}` or `{:error, reason}`.

  * `datetime` is a `%DateTime{}` `or %NaiveDateTime{}`struct or any map that contains the keys
  `:year`, `:month`, `:day`, `:calendar`. `:hour`, `:minute` and `:second` with optional
  `:microsecond`.

  * `options` is a keyword list of options for formatting.  The valid options are:

    * `format:` `:short` | `:medium` | `:long` | `:full`. any of the keys returned by `Cldr.DateTime.available_format_names` or a format string.  The default is `:medium`
    * `locale:` any locale returned by `Cldr.known_locales()`.  The default is `Cldr.get_current_locale()`
    * `number_system:` a number system into which the formatted date digits should be transliterated

  ## Examples

      iex> {:ok, datetime} = DateTime.from_naive(~N[2000-01-01 23:59:59.0], "Etc/UTC")
      iex> Cldr.DateTime.to_string datetime
      {:ok, "Jan 1, 2000, 11:59:59 PM"}
      iex> Cldr.DateTime.to_string datetime, format: :long
      {:ok, "January 1, 2000 at 11:59:59 PM UTC"}
      iex> Cldr.DateTime.to_string datetime, format: :full
      {:ok, "Saturday, January 1, 2000 at 11:59:59 PM UTC"}
      iex> Cldr.DateTime.to_string datetime, format: :full, locale: "fr"
      {:ok, "samedi 1 janvier 2000 à 23:59:59 UTC"}

<<<<<<< HEAD
  def to_string(datetime, options \\ [])
=======
  """
  def to_string(date, options \\ [])
>>>>>>> 120e342f
  def to_string(%{year: _year, month: _month, day: _day, hour: _hour, minute: _minute,
      second: _second, calendar: calendar} = datetime, options) do
    default_options = [format: :medium, locale: Cldr.get_current_locale()]
    options = Keyword.merge(default_options, options)

    with {:ok, locale} <- Cldr.valid_locale?(options[:locale]),
         {:ok, cldr_calendar} <- Formatter.type_from_calendar(calendar),
         {:ok, format_string} <- format_string_from_format(options[:format], locale, cldr_calendar),
         {:ok, formatted} <- Formatter.format(datetime, format_string, locale, options)
    do
      {:ok, formatted}
    else
      {:error, reason} -> {:error, reason}
    end
  end

  def to_string(datetime, _options) do
    error_return(datetime, [:year, :month, :day, :hour, :minute, :second, :calendar])
  end

  @doc """
  Formats a DateTime according to a format string
  as defined in CLDR and described in [TR35](http://unicode.org/reports/tr35/tr35-dates.html)

  Returns `formatted_datetime` or raises an exception.

  * `datetime` is a `%DateTime{}` `or %NaiveDateTime{}`struct or any map that contains the keys
  `:year`, `:month`, `:day`, `:calendar`. `:hour`, `:minute` and `:second` with optional
  `:microsecond`.

  * `options` is a keyword list of options for formatting.  The valid options are:
    * `format:` `:short` | `:medium` | `:long` | `:full`. any of the keys returned by `Cldr.DateTime.available_format_names` or a format string.  The default is `:medium`
    * `locale:` any locale returned by `Cldr.known_locales()`.  The default is `Cldr.get_current_locale()`
    * `number_system:` a number system into which the formatted date digits should be transliterated

  ## Examples

      iex> {:ok, datetime} = DateTime.from_naive(~N[2000-01-01 23:59:59.0], "Etc/UTC")
      iex> Cldr.DateTime.to_string! datetime
      "Jan 1, 2000, 11:59:59 PM"
      iex> Cldr.DateTime.to_string! datetime, format: :long
      "January 1, 2000 at 11:59:59 PM UTC"
      iex> Cldr.DateTime.to_string! datetime, format: :full
      "Saturday, January 1, 2000 at 11:59:59 PM UTC"
      iex> Cldr.DateTime.to_string! datetime, format: :full, locale: "fr"
      "samedi 1 janvier 2000 à 23:59:59 UTC"

  """
  def to_string!(date_time, options \\ [])
  def to_string!(date_time, options) do
    case to_string(date_time, options) do
      {:ok, string} -> string
      {:error, {exception, message}} -> raise exception, message
    end
  end

  # Standard format
  defp format_string_from_format(format, locale, calendar) when format in @format_types do
    format_string =
      locale
      |> Format.date_time_formats(calendar)
      |> Map.get(format)

    {:ok, format_string}
  end

  # Look up for the format in :available_formats
  defp format_string_from_format(format, locale, calendar) when is_atom(format) do
    format_string =
      locale
      |> Format.date_time_available_formats(calendar)
      |> Map.get(format)


      if format_string do
        {:ok, format_string}
      else
        {:error, {Cldr.InvalidDateTimeFormatType, "Invalid datetime format type. " <>
                  "The valid types are #{inspect @format_types}."}}
      end
  end

  # Format with a number system
  defp format_string_from_format(%{number_system: number_system, format: format}, locale, calendar) do
    {:ok, format_string} = format_string_from_format(format, locale, calendar)
    {:ok, %{number_system: number_system, format: format_string}}
  end

  # Straight up format string
  defp format_string_from_format(format_string, _locale, _calendar) when is_binary(format_string) do
    {:ok, format_string}
  end

  def error_return(map, requirements) do
    {:error, "Invalid date_time. Date_time is a map that requires at least #{inspect requirements} fields. " <>
             "Found: #{inspect map}"}
  end
end<|MERGE_RESOLUTION|>--- conflicted
+++ resolved
@@ -47,13 +47,9 @@
       {:ok, "Saturday, January 1, 2000 at 11:59:59 PM UTC"}
       iex> Cldr.DateTime.to_string datetime, format: :full, locale: "fr"
       {:ok, "samedi 1 janvier 2000 à 23:59:59 UTC"}
+  """
 
-<<<<<<< HEAD
-  def to_string(datetime, options \\ [])
-=======
-  """
   def to_string(date, options \\ [])
->>>>>>> 120e342f
   def to_string(%{year: _year, month: _month, day: _day, hour: _hour, minute: _minute,
       second: _second, calendar: calendar} = datetime, options) do
     default_options = [format: :medium, locale: Cldr.get_current_locale()]
