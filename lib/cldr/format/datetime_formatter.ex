defmodule Cldr.DateTime.Formatter do
  @moduledoc """
  Functions that implement the formatting for each specific
  format symbol.

  Each format symbol is an ASCII character in the
  range `a-zA-z`.  Although not all characters are used as
  format symbols, all characters are reserved for that use
  requiring that literals be enclosed in single quote
  characters, for example `'a literal'`.

  Variations of each format are defined by repeating the
  format symbol one or more times.  CLDR typically defines
  an `:abbreviated`, `:wide` and `:narrow` format that is
  reprented by a sequence of 3, 4 or 5 format symbols but
  this can vary depending on the format symbol.

  The [CLDR standard](http://unicode.org/reports/tr35/tr35-dates.html#Date_Field_Symbol_Table)
  defines a wide range of format symbols.  Most - but not
  all - of these symbols are supported in `Cldr`.  The supported
  symbols are described below.

  ## Format Symbol Table

  | Element                | Symbol     | Example         | Cldr Format                        |
  | :--------------------  | :--------  | :-------------- | :--------------------------------- |
  | Era                    | G, GG, GGG | "AD"            | Abbreviated                        |
  |                        | GGGG       | "Anno Domini"   | Wide                               |
  |                        | GGGGG      | "A"             | Narrow                             |
  | Year                   | y          | 7               | Minimum necessary digits           |
  |                        | yy         | "17"            | Least significant 2 digits         |
  |                        | yyy        | "017", "2017"   | Padded to at least 3 digits        |
  |                        | yyyy       | "2017"          | Padded to at least 4 digits        |
  |                        | yyyyy      | "02017"         | Padded to at least 5 digits        |
  | ISOWeek Year           | Y          | 7               | Minimum necessary digits           |
  |                        | YY         | "17"            | Least significant 2 digits         |
  |                        | YYY        | "017", "2017"   | Padded to at least 3 digits        |
  |                        | YYYY       | "2017"          | Padded to at least 4 digits        |
  |                        | YYYYY      | "02017"         | Padded to at least 5 digits        |
  | Related Gregorian Year | r, rr, rr+ | 2017            | Minimum necessary digits           |
  | Cyclic Year            | U, UU, UUU | "甲子"           | Abbreviated                        |
  |                        | UUUU       | "甲子" (for now) | Wide                               |
  |                        | UUUUU      | "甲子" (for now) | Narrow                             |
  | Extended Year          | u+         | 4601            | Minimim necessary digits           |
  | Quarter                | Q          | 2               | Single digit                       |
  |                        | QQ         | "02"            | Two digits                         |
  |                        | QQQ        | "Q2"            | Abbreviated                        |
  |                        | QQQQ       | "2nd quarter"   | Wide                               |
  |                        | QQQQQ      | "2"             | Narrow                             |
  | Standalone Quarter     | q          | 2               | Single digit                       |
  |                        | qq         | "02"            | Two digits                         |
  |                        | qqq        | "Q2"            | Abbreviated                        |
  |                        | qqqq       | "2nd quarter"   | Wide                               |
  |                        | qqqqq      | "2"             | Narrow                             |
  | Month                  | M          | 9               | Single digit                       |
  |                        | MM         | "09"            | Two digits                         |
  |                        | MMM        | "Sep"           | Abbreviated                        |
  |                        | MMMM       | "September"     | Wide                               |
  |                        | MMMMM      | "S"             | Narrow                             |
  | Standalone Month       | L          | 9               | Single digit                       |
  |                        | LL         | "09"            | Two digits                         |
  |                        | LLL        | "Sep"           | Abbreviated                        |
  |                        | LLLL       | "September"     | Wide                               |
  |                        | LLLLL      | "S"             | Narrow                             |
  | Week of Year           | w          | 2, 22           | Single digit                       |
  |                        | ww         | 02, 22          | Two digits, zero padded            |
  | Week of Month          | W          | 2               | Single digit                       |
  | Day of Year            | D          | 3, 33, 333      | Minimum necessary digits           |
  |                        | DD         | 03, 33, 333     | Minimum of 2 digits, zero padded   |
  |                        | DDD        | 003, 033, 333   | Minimum of 3 digits, zero padded   |
  | Day of Month           | d          | 2, 22           | Minimum necessary digits           |
  |                        | dd         | 02, 22          | Two digits, zero padded            |
  |                        | ddd        | 2nd, 25th       | Ordinal day of month               |
  | Day of Week            | E, EE, EEE | "Tue"           | Abbreviated                        |
  |                        | EEEE       | "Tuesday"       | Wide                               |
  |                        | EEEEE      | "T"             | Narrow                             |
  |                        | EEEEEE     | "Tu"            | Short                              |
  |                        | e          | 2               | Single digit                       |
  |                        | ee         | "02"            | Two digits                         |
  |                        | eee        | "Tue"           | Abbreviated                        |
  |                        | eeee       | "Tuesday"       | Wide                               |
  |                        | eeeee      | "T"             | Narrow                             |
  |                        | eeeeee     | "Tu"            | Short                              |
  | Standalone Day of Week | c, cc      | 2               | Single digit                       |
  |                        | ccc        | "Tue"           | Abbreviated                        |
  |                        | cccc       | "Tuesday"       | Wide                               |
  |                        | ccccc      | "T"             | Narrow                             |
  |                        | cccccc     | "Tu"            | Short                              |
  | AM or PM               | a, aa, aaa | "am."           | Abbreviated                        |
  |                        | aaaa       | "am."           | Wide                               |
  |                        | aaaaa      | "am"            | Narrow                             |
  | Noon, Mid, AM, PM      | b, bb, bbb | "mid."          | Abbreviated                        |
  |                        | bbbb       | "midnight"      | Wide                               |
  |                        | bbbbb      | "md"            | Narrow                             |
  | Flexible time period   | B, BB, BBB | "at night"      | Abbreviated                        |
  |                        | BBBB       | "at night"      | Wide                               |
  |                        | BBBBB      | "at night"      | Narrow                             |
  | Hour                   | h, K, H, k |                 | See the table below                |
  | Minute                 | m          | 3, 10           | Minimim digits of minutes          |
  |                        | mm         | "03", "12"      | Two digits, zero padded            |
  | Second                 | s          | 3, 48           | Minimim digits of seconds          |
  |                        | ss         | "03", "48"      | Two digits, zero padded            |
  | Fractional Seconds     | S          | 3, 48           | Minimim digits of fractional seconds |
  |                        | SS         | "03", "48"      | Two digits, zero padded            |
  | Millseconds            | A+         | 4000, 63241     | Minimim digits of milliseconds since midnight |
  | Generic non-location TZ | v         | "Etc/UTC"       | `:time_zone` key, unlocalised      |
  |                         | vvvv      | "unk"           | Generic timezone name.  Currently returns only "unk" |
  | Specific non-location TZ | z..zzz   | "UTC"           | `:zone_abbr` key, unlocalised      |
  |                         | zzzz      | "GMT"           | Delegates to `zone_gmt/4`          |
  | Timezone ID             | V         | "unk"           | `:zone_abbr` key, unlocalised      |
  |                         | VV        | "Etc/UTC        | Delegates to `zone_gmt/4`          |
  |                         | VVV       | "Unknown City"  | Exemplar city.  Not supported.     |
  |                         | VVVV      | "GMT"           | Delegates to `zone_gmt/4           |
  | ISO8601 Format          | Z..ZZZ    | "+0100"         | ISO8601 Basic Format with hours and minutes |
  |                         | ZZZZ      | "+01:00"        | Delegates to `zone_gmt/4           |
  |                         | ZZZZZ     | "+01:00:10"     | ISO8601 Extended format with optional seconds |
  | ISO8601 plus Z          | X         | "+01"           | ISO8601 Basic Format with hours and optional minutes or "Z" |
  |                         | XX        | "+0100"         | ISO8601 Basic Format with hours and minutes or "Z"          |
  |                         | XXX       | "+0100"         | ISO8601 Basic Format with hours and minutes, optional seconds or "Z" |
  |                         | XXXX      | "+010059"       | ISO8601 Basic Format with hours and minutes, optional seconds or "Z" |
  |                         | XXXXX     | "+01:00:10"     | ISO8601 Extended Format with hours and minutes, optional seconds or "Z" |
  | ISO8601 minus Z         | x         | "+0100"         | ISO8601 Basic Format with hours and optional minutes |
  |                         | xx        | "-0800"         | ISO8601 Basic Format with hours and minutes          |
  |                         | xxx       | "+01:00"        | ISO8601 Extended Format with hours and minutes       |
  |                         | xxxx      | "+010059"       | ISO8601 Basic Format with hours and minutes, optional seconds     |
  |                         | xxxxx     | "+01:00:10"     | ISO8601 Extended Format with hours and minutes, optional seconds  |
  | GMT Format              | O         | "+0100"         | Short localised GMT format        |
  |                         | OOOO      | "+010059"       | Long localised GMT format         |

  ## Formatting symbols for hour of day

  The hour of day can be formatted differently depending whether
  a 12- or 24-hour day is being represented and depending on the
  way in which midnight and noon are represented.  The following
  table illustrates the differences:

  | Symbol  | Midn.	|	Morning	| Noon |	Afternoon	| Midn. |
  | :----:  | :---: | :-----: | :--: | :--------: | :---: |
  |   h	    |  12	  | 1...11	|  12	 |   1...11   |  12   |
  |   K	    |   0	  | 1...11	|   0	 |   1...11   |   0   |
  |   H	    |   0	  | 1...11	|  12	 |  13...23   |   0   |
  |   k	    |  24	  | 1...11	|  12	 |  13...23   |  24   |

  """

  alias Cldr.DateTime.Timezone
  alias Cldr.Calendar.Gregorian
  alias Cldr.Locale
  alias Cldr.LanguageTag

  @type locale :: LanguageTag.t() | Locale.locale_name()

  @default_format 1

  @doc """
  Returns a formatted date.

  DateTime formats are defined in CLDR using substitution rules whereby
  the Date and/or Time are substituted into a format string.  Therefore
  this function crafts a date format string which is then inserted into
  the overall format being requested.

  """
  @spec date(Calendar.date(), integer, Keyword.t()) ::
          String.t() | {:error, String.t()}

  def date(date, n \\ @default_format, options \\ [])

  def date(date, options, []) when is_list(options) do
    {locale, backend} = extract_locale!(options)
    date(date, @default_format, locale, backend, options)
  end

  def date(date, n, options) do
    {locale, backend} = extract_locale!(options)
    date(date, n, locale, backend, options)
  end

  @spec date(Calendar.date(), integer, locale(), Cldr.backend(), Keyword.t() | map()) ::
          String.t() | {:error, {module(), String.t()}}

  def date(date, _n, _locale, backend, options) when is_list(options) do
    with {:ok, date_string} <- Cldr.Date.to_string(date, backend, options) do
      date_string
    end
  end

  def date(date, n, locale, backend, options) when is_map(options) do
    date(date, n, locale, backend, Map.to_list(options))
  end

  @doc """
  Returns a formatted time.

  DateTime formats are defined in CLDR using substitution rules whereby
  the Date and/or Time are substituted into a format string.  Therefore
  this function crafts a time format string which is then inserted into
  the overall format being requested.

  """
  @spec time(Calendar.time(), integer, Keyword.t()) ::
          String.t() | {:error, {module(), String.t()}}

  def time(time, n \\ @default_format, options \\ [])

  def time(time, options, []) when is_list(options) do
    {locale, backend} = extract_locale!(options)
    time(time, @default_format, locale, backend, options)
  end

  def time(time, n, options) do
    {locale, backend} = extract_locale!(options)
    time(time, n, locale, backend, options)
  end

  @spec time(Calendar.time(), integer, locale(), Cldr.backend(), Keyword.t() | map()) ::
          String.t() | {:error, String.t()}

  def time(time, _n, _locale, backend, options) when is_list(options) do
    with {:ok, time_string} <- Cldr.Time.to_string(time, backend, options) do
      time_string
    end
  end

  def time(time, n, locale, backend, options) when is_map(options) do
    time(time, n, locale, backend, Map.to_list(options))
  end

  @doc """
  Returns the `era` (format symbol `G`) of a date
  for given locale.

  ## Arguments

  * `date` is a `Date` struct or any map that contains at least the
    keys `:month` and `:calendar`

  * `n` in an integer between 1 and 5 that determines the format of
    the year

  * `locale` is any valid locale name returned by `Cldr.known_locale_names/0`
    or a `Cldr.LanguageTag` struct. The default is `Cldr.get_locale/0`

  * `options` is a `Keyword` list of options.  The only applicable
    option is `:era` with a value of either `nil` (the default) or
    `:variant` which will return the variant form of an era if one
    is available.

  ## Format Symbol

  The representation of the era is made in accordance
  with the following table:

  | Symbol     | Example         | Cldr Format                 |
  | :--------  | :-------------- | :---------------------------|
  | G, GG, GGG | "AD"            | Abbreviated                 |
  | GGGG       | "Anno Domini    | Wide                        |
  | GGGGG      | "A"             | Narrow                      |

  ## Examples

      iex> Cldr.DateTime.Formatter.era ~D[2017-12-01], 1
      "AD"

      iex> Cldr.DateTime.Formatter.era ~D[2017-12-01], 4, "fr", MyApp.Cldr
      "après Jésus-Christ"

  """
  @spec era(Calendar.date(), integer, Keyword.t()) ::
          String.t() | {:error, String.t()}

  def era(era, n \\ @default_format, options \\ [])

  def era(era, options, []) when is_list(options) do
    {locale, backend} = extract_locale!(options)
    era(era, @default_format, locale, backend, Map.new(options))
  end

  def era(era, n, options) do
    {locale, backend} = extract_locale!(options)
    era(era, n, locale, backend, Map.new(options))
  end

  @spec era(Calendar.date(), integer, locale(), Cldr.backend(), map()) ::
          String.t() | {:error, String.t()}

  def era(date, n, locale, backend, options \\ %{})

  def era(%{calendar: Calendar.ISO} = date, n, locale, backend, options) do
    %{date | calendar: Cldr.Calendar.Gregorian}
    |> era(n, locale, backend, options)
  end

  def era(date, n, locale, backend, _options) when n in 1..3 do
    Cldr.Calendar.localize(date, :era, :format, :abbreviated, backend, locale)
  end

  def era(date, 4, locale, backend, _options) do
    Cldr.Calendar.localize(date, :era, :format, :wide, backend, locale)
  end

  def era(date, 5, locale, backend, _options) do
    Cldr.Calendar.localize(date, :era, :format, :narrow, backend, locale)
  end

  def era(date, _n, _locale, _backend, _options) do
    error_return(date, "G", [:year, :month, :day, :calendar])
  end

  @doc """
  Returns the `year` (format symbol `y`) of a date
  as an integer. The `y` format returns the year
  as a simple integer in string format.

  The format `yy` is a special case which requests just
  the two low-order digits of the year, zero-padded
  as necessary. For most use cases, `y` or `yy` should
  be adequate.

  ## Arguments

  * `date` is a `Date` struct or any map that contains at least the
    keys `:month` and `:calendar`

  * `n` in an integer between 1 and 5 that determines the format of
    the year

  * `locale` is any valid locale name returned by `Cldr.known_locale_names/0`
    or a `Cldr.LanguageTag` struct. The default is `Cldr.get_locale/0`

  * `options` is a `Keyword` list of options.  There are no options
    used in `year/4`

  ## Format Symbol

  The representation of the quarter is made in accordance
  with the following table:

  | Symbol     | Example         | Cldr Format                 |
  | :--------  | :-------------- | :---------------------------|
  | y          | 7               | Minimum necessary digits    |
  | yy         | "17"            | Least significant 2 digits  |
  | yyy        | "017", "2017"   | Padded to at least 3 digits |
  | yyyy       | "2017"          | Padded to at least 4 digits |
  | yyyyy      | "02017"         | Padded to at least 5 digits |

  In most cases the length of the `y` field specifies
  the minimum number of   digits to display, zero-padded
  as necessary; more digits will be displayed if needed
  to show the full year.

  ## Examples

      iex> Cldr.DateTime.Formatter.year %{year: 2017, calendar: Calendar.ISO}, 1
      2017

      iex> Cldr.DateTime.Formatter.year %{year: 2017, calendar: Calendar.ISO}, 2
      "17"

      iex> Cldr.DateTime.Formatter.year %{year: 2017, calendar: Calendar.ISO}, 3
      "2017"

      iex> Cldr.DateTime.Formatter.year %{year: 2017, calendar: Calendar.ISO}, 4
      "2017"

      iex> Cldr.DateTime.Formatter.year %{year: 2017, calendar: Calendar.ISO}, 5
      "02017"

  """
  @spec year(Calendar.date(), integer, Keyword.t()) ::
          String.t() | {:error, String.t()}

  def year(year, n \\ @default_format, options \\ [])

  def year(year, options, []) when is_list(options) do
    {locale, backend} = extract_locale!(options)
    year(year, @default_format, locale, backend, Map.new(options))
  end

  def year(year, n, options) do
    {locale, backend} = extract_locale!(options)
    year(year, n, locale, backend, Map.new(options))
  end

  @spec year(Calendar.date(), integer, locale(), Cldr.backend(), map()) ::
          String.t() | {:error, String.t()}

  def year(date, n, locale, backend, options \\ %{})

  def year(%{calendar: Calendar.ISO} = date, n, locale, backend, options) do
    %{date | calendar: Cldr.Calendar.Gregorian}
    |> year(n, locale, backend, options)
  end

<<<<<<< HEAD
  def year(%{year: year}, 1, _locale, _backend, _options) do
    year
  end

  def year(%{year: year}, 2 = n, _locale, _backend, _options) do
    year
=======
  def year(%{year: _year} = date, 1, _locale, backend, options) do
    date
    |> Cldr.Calendar.calendar_year()
    |> transliterate("y", backend, options)
  end

  def year(%{year: _year} = date, 2 = n, _locale, backend, options) do
    date
    |> Cldr.Calendar.calendar_year()
>>>>>>> f0d35dfd
    |> rem(100)
    |> transliterate("y", backend, options)
    |> pad(n)
  end

<<<<<<< HEAD
  def year(%{year: year}, n, _locale, _backend, _options) do
    pad(year, n)
=======
  def year(%{year: _year} = date, n, _locale, backend, options) do
    date
    |> Cldr.Calendar.calendar_year()
    |> transliterate("y", backend, options)
    |> pad(n)
>>>>>>> f0d35dfd
  end

  def year(date, _n, _locale, _backend, _options) do
    error_return(date, "y", [:year])
  end

  @doc """
  Returns the `year` (format symbol `Y`) in “Week of Year”
  based calendars in which the year transition occurs
  on a week boundary.

  ## Arguments

  * `date` is a `Date` struct or any map that contains at least the
    keys `:month` and `:calendar`

  * `n` in an integer between 1 and 5 that determines the format of
    the year

  * `locale` is any valid locale name returned by `Cldr.known_locale_names/0`
    or a `Cldr.LanguageTag` struct. The default is `Cldr.get_locale/0`

  * `options` is a `Keyword` list of options.  There are no options
    used in `weeK_aligned_year/4`

  ## Format Symbol

  The representation of the year is made in accordance
  with the following table:

  | Symbol     | Example         | Cldr Format                 |
  | :--------  | :-------------- | :---------------------------|
  | Y          | 7               | Minimum necessary digits    |
  | YY         | "17"            | Least significant 2 digits  |
  | YYY        | "017", "2017"   | Padded to at least 3 digits |
  | YYYY       | "2017"          | Padded to at least 4 digits |
  | YYYYY      | "02017"         | Padded to at least 5 digits |

  The result may differ from calendar year ‘y’ near
  a year transition. This numeric year designation
  is used in conjunction with pattern character ‘w’
  in the ISO year-week calendar as defined
  by ISO 8601, but can be used in non-Gregorian based
  calendar systems where week date processing is desired.

  The field length is interpreted in the same was as for
  `y`; that is, `yy` specifies use of the two low-order
  year digits, while any other field length specifies a
  minimum number of digits to display.

  ## Examples

      iex> Cldr.DateTime.Formatter.week_aligned_year ~D[2017-01-04], 1
      "2017"

      iex> Cldr.DateTime.Formatter.week_aligned_year ~D[2017-01-04], 2
      "17"

      iex> Cldr.DateTime.Formatter.week_aligned_year ~D[2017-01-04], 3
      "2017"

      iex> Cldr.DateTime.Formatter.week_aligned_year ~D[2017-01-04], 4
      "2017"

      iex> Cldr.DateTime.Formatter.week_aligned_year ~D[2017-01-04], 5
      "02017"

  """
  @spec week_aligned_year(Calendar.date(), integer, Keyword.t()) ::
          String.t() | {:error, String.t()}

  def week_aligned_year(week_aligned_year, n \\ @default_format, options \\ [])

  def week_aligned_year(week_aligned_year, options, []) when is_list(options) do
    {locale, backend} = extract_locale!(options)
    week_aligned_year(week_aligned_year, @default_format, locale, backend, Map.new(options))
  end

  def week_aligned_year(week_aligned_year, n, options) do
    {locale, backend} = extract_locale!(options)
    week_aligned_year(week_aligned_year, n, locale, backend, Map.new(options))
  end

  @spec week_aligned_year(Calendar.date(), integer, locale(), Cldr.backend(), map()) ::
          String.t() | {:error, String.t()}

  def week_aligned_year(date, n, locale, backend, options \\ %{})

  def week_aligned_year(%{calendar: Calendar.ISO} = date, n, locale, backend, options) do
    %{date | calendar: Cldr.Calendar.Gregorian}
    |> week_aligned_year(n, locale, backend, options)
  end

  def week_aligned_year(date, 1, _locale, _backend, _options) do
    {year, _week} = Cldr.Calendar.week_of_year(date)
    to_string(year)
  end

  def week_aligned_year(date, 2 = n, _locale, _backend, _options) do
    {year, _week} = Cldr.Calendar.week_of_year(date)

    year
    |> rem(100)
    |> pad(n)
  end

  def week_aligned_year(date, n, _locale, _backend, _options) when n in 3..5 do
    {year, _week} = Cldr.Calendar.week_of_year(date)
    pad(year, n)
  end

  def week_aligned_year(date, _n, _locale, _backend, _options) do
    error_return(date, "Y", [:year, :month, :day, :calendar])
  end

  @doc """
  Returns the Extended year (format symbol `u`).

  ## Arguments

  * `date` is a `Date` struct or any map that contains at least the
    keys `:month` and `:calendar`

  * `n` in an integer between 1 and 5 that determines the format of
    the year

  * `locale` is any valid locale name returned by `Cldr.known_locale_names/0`
    or a `Cldr.LanguageTag` struct. The default is `Cldr.get_locale/0`

  * `options` is a `Keyword` list of options.  There are no options
    used in `weeK_aligned_year/4`

  **NOTE: This current implementation always returns
  the year provided in the supplied date.  This means
  `u` returns the same result as the format `y`.**

  ## Format Symbol

  | Symbol     | Example         | Cldr Format               |
  | :--------  | :-------------- | :------------------------ |
  | u+         | 4601            | Minimim necessary digits  |

  This is a single number designating the year of this
  calendar system, encompassing all supra-year fields.

  For example, for the Julian calendar system, year
  numbers are positive, with an era of BCE or CE. An
  extended year value for the Julian calendar system
  assigns positive values to CE years and negative
  values to BCE years, with 1 BCE being year 0.

  For `u`, all field lengths specify a minimum number of
  digits; there is no special interpretation for `uu`.

  """
  @spec extended_year(Calendar.date(), integer, Keyword.t()) ::
          String.t() | {:error, String.t()}

  def extended_year(extended_year, n \\ @default_format, options \\ [])

  def extended_year(extended_year, options, []) when is_list(options) do
    {locale, backend} = extract_locale!(options)
    extended_year(extended_year, @default_format, locale, backend, Map.new(options))
  end

  def extended_year(extended_year, n, options) do
    {locale, backend} = extract_locale!(options)
    extended_year(extended_year, n, locale, backend, Map.new(options))
  end

  @spec extended_year(Calendar.date(), integer, locale(), Cldr.backend(), map()) ::
          String.t() | {:error, String.t()}

  def extended_year(date, n, locale, backend, options \\ %{})

  def extended_year(%{calendar: Calendar.ISO} = date, n, locale, backend, options) do
    %{date | calendar: Cldr.Calendar.Gregorian}
    |> extended_year(n, locale, backend, options)
  end

  def extended_year(%{year: year, calendar: Calendar.ISO}, n, _locale, _backend, _options) do
    pad(year, n)
  end

  def extended_year(%{year: year}, n, _locale, _backend, _options) do
    pad(year, n)
  end

  def extended_year(date, _n, _locale, _backend, _options) do
    error_return(date, "u", [:year, :calendar])
  end

  @doc """
  Returns the cyclic year (format symbol `U`) name for
  non-gregorian calendars.

  **NOTE: In the current implementation, the cyclic year is
  delegated to `Cldr.DateTime.Formatter.year/3`
  (format symbol `y`) and does not return a localized
  cyclic year.**

  ## Format Symbol

  | Symbol     | Example         | Cldr Format     |
  | :--------  | :-------------- | :-------------- |
  | U, UU, UUU | "甲子"           | Abbreviated     |
  | UUUU       | "甲子" (for now) | Wide            |
  | UUUUU      | "甲子" (for now) | Narrow          |

  Calendars such as the Chinese lunar
  calendar (and related calendars) and the Hindu calendars
  use 60-year cycles of year names. If the calendar does
  not provide cyclic year name data, or if the year value
  to be formatted is out of the range of years for which
  cyclic name data is provided, then numeric formatting
  is used (behaves like format symbol `y`).

  Currently the CLDR data only provides abbreviated names,
  which will be used for all requested name widths.

  """
  @spec cyclic_year(Calendar.date(), integer, Keyword.t()) ::
          String.t() | {:error, String.t()}

  def cyclic_year(cyclic_year, n \\ @default_format, options \\ [])

  def cyclic_year(cyclic_year, options, []) when is_list(options) do
    {locale, backend} = extract_locale!(options)
    cyclic_year(cyclic_year, @default_format, locale, backend, Map.new(options))
  end

  def cyclic_year(cyclic_year, n, options) do
    {locale, backend} = extract_locale!(options)
    cyclic_year(cyclic_year, n, locale, backend, Map.new(options))
  end

  @spec cyclic_year(Calendar.date(), integer, locale(), Cldr.backend(), map()) ::
          String.t() | {:error, String.t()}

  def cyclic_year(date, n, locale, backend, options \\ %{})

  def cyclic_year(%{calendar: Calendar.ISO} = date, n, locale, backend, options) do
    %{date | calendar: Cldr.Calendar.Gregorian}
    |> cyclic_year(n, locale, backend, options)
  end

  def cyclic_year(%{year: year}, _n, _locale, _backend, _options) do
    year
  end

  def cyclic_year(date, _n, _locale, _backend, _options) do
    error_return(date, "U", [:year])
  end

  @doc """
  Returns the related gregorian year (format symbol `r`)
  of a date for given locale.

  ## Arguments

  * `date` is a `Date` struct or any map that contains at least the
    keys `:month` and `:calendar`

  * `n` in an integer between 1 and 5 that determines the format of
    the quarter

  * `locale` is any valid locale name returned by `Cldr.known_locale_names/0`
    or a `Cldr.LanguageTag` struct. The default is `Cldr.get_locale/0`

  * `options` is a `Keyword` list of options.  There are no options
    used in `related_year/4`

  ## Format Symbol

  The representation of the related year is made in accordance
  with the following table:

  | Symbol     | Example         | Cldr Format     |
  | :--------  | :-------------- | :-------------- |
  | r+         | 2017            |                 |

  This corresponds to the extended Gregorian year
  in which the calendar’s year begins. Related
  Gregorian years are often displayed, for example,
  when formatting dates in the Japanese calendar —
  e.g. “2012(平成24)年1月15日” — or in the Chinese
  calendar — e.g. “2012壬辰年腊月初四”. The related
  Gregorian year is usually displayed using the
  ":latn" numbering system, regardless of what
  numbering systems may be used for other parts
  of the formatted date.

  If the calendar’s year is linked to the solar
  year (perhaps using leap months), then for that
  calendar the ‘r’ year will always be at a fixed
  offset from the ‘u’ year.

  For the Gregorian calendar, the ‘r’ year
  is the same as the ‘u’ year. For ‘r’, all field
  lengths specify a minimum number of digits; there
  is no special interpretation for “rr”.

  """
  @spec related_year(Calendar.date(), integer, Keyword.t()) ::
          String.t() | {:error, String.t()}

  def related_year(related_year, n \\ @default_format, options \\ [])

  def related_year(related_year, options, []) when is_list(options) do
    {locale, backend} = extract_locale!(options)
    related_year(related_year, @default_format, locale, backend, Map.new(options))
  end

  def related_year(related_year, n, options) do
    {locale, backend} = extract_locale!(options)
    related_year(related_year, n, locale, backend, Map.new(options))
  end

  @spec related_year(Calendar.date(), integer, locale(), Cldr.backend(), map()) ::
          String.t() | {:error, String.t()}

  def related_year(date, n, locale, backend, options \\ %{})

  def related_year(%{calendar: Calendar.ISO} = date, n, locale, backend, options) do
    %{date | calendar: Cldr.Calendar.Gregorian}
    |> related_year(n, locale, backend, options)
  end

  def related_year(%{year: year, calendar: Calendar.ISO}, _n, _locale, _backend, _options) do
    year
  end

  def related_year(%{year: year, calendar: Gregorian}, n, _locale, _backend, _options)
      when n in 1..5 do
    year
  end

  def related_year(date, n, _locale, _backend, _options) when n in 1..5 do
    date
    |> Date.convert!(Gregorian)
    |> Map.get(:year)
  end

  def related_year(date, _n, _locale, _backend, _options) do
    error_return(date, "r", [:year, :calendar])
  end

  @doc """
  Returns the `quarter` (format symbol `Q`) of a date
  for given locale.

  ## Arguments

  * `date` is a `Date` struct or any map that contains at least the
    keys `:month` and `:calendar`

  * `n` in an integer between 1 and 5 that determines the format of
    the quarter

  * `locale` is any valid locale name returned by `Cldr.known_locale_names/0`
    or a `Cldr.LanguageTag` struct. The default is `Cldr.get_locale/0`

  * `options` is a `Keyword` list of options.  There are no options
    used in `quarter/5`

  ## Format Symbol

  The representation of the quarter is made in accordance
  with the following table:

  | Symbol     | Example         | Cldr Format     |
  | :--------  | :-------------- | :-------------- |
  | Q          | 2               | Single digit    |
  | QQ         | "02"            | Two digits      |
  | QQQ        | "Q2"            | Abbreviated     |
  | QQQQ       | "2nd quarter"   | Wide            |
  | QQQQQ      | "2"             | Narrow          |

  ## Examples

      iex> Cldr.DateTime.Formatter.quarter ~D[2017-04-01], 1
      2

      iex> Cldr.DateTime.Formatter.quarter ~D[2017-04-01], 2
      "02"

      iex> Cldr.DateTime.Formatter.quarter ~D[2017-04-01], 3
      "Q2"

      iex> Cldr.DateTime.Formatter.quarter ~D[2017-04-01], 4
      "2nd quarter"

      iex> Cldr.DateTime.Formatter.quarter ~D[2017-04-01], 5
      "2"

  """
  @spec quarter(Calendar.date(), integer, Keyword.t()) ::
          String.t() | {:error, String.t()}

  def quarter(quarter, n \\ @default_format, options \\ [])

  def quarter(quarter, options, []) when is_list(options) do
    {locale, backend} = extract_locale!(options)
    quarter(quarter, @default_format, locale, backend, Map.new(options))
  end

  def quarter(quarter, n, options) do
    {locale, backend} = extract_locale!(options)
    quarter(quarter, n, locale, backend, Map.new(options))
  end

  @spec quarter(Calendar.date(), integer, locale(), Cldr.backend(), map()) ::
          String.t() | {:error, String.t()}

  def quarter(date, n, locale, backend, options \\ %{})

  def quarter(%{calendar: Calendar.ISO} = date, n, locale, backend, options) do
    %{date | calendar: Cldr.Calendar.Gregorian}
    |> quarter(n, locale, backend, options)
  end

  def quarter(date, 1, _locale, _backend, _options) do
    Cldr.Calendar.quarter_of_year(date)
  end

  def quarter(date, 2, _locale, _backend, _options) do
    date
    |> Cldr.Calendar.quarter_of_year()
    |> pad(2)
  end

  def quarter(date, 3, locale, backend, _options) do
    Cldr.Calendar.localize(date, :quarter, :format, :abbreviated, backend, locale)
  end

  def quarter(date, 4, locale, backend, _options) do
    Cldr.Calendar.localize(date, :quarter, :format, :wide, backend, locale)
  end

  def quarter(date, 5, locale, backend, _options) do
    Cldr.Calendar.localize(date, :quarter, :format, :narrow, backend, locale)
  end

  def quarter(date, _n, _locale, _backend, _options) do
    error_return(date, "Q", [:month])
  end

  @doc """
  Returns the standalone `quarter` (format symbol `a`) of a date
  for given locale.

  ## Arguments

  * `date` is a `Date` struct or any map that contains at least the
    keys `:month` and `:calendar`

  * `n` in an integer between 1 and 5 that determines the format of
    the quarter

  * `locale` is any valid locale name returned by `Cldr.known_locale_names/0`
    or a `Cldr.LanguageTag` struct. The default is `Cldr.get_locale/0`

  * `options` is a `Keyword` list of options.  There are no options
    used in `standalone_quarter/5`

  ## Format Symbol

  The representation of the quarter is made in accordance
  with the following table:

  | Symbol     | Example         | Cldr Format     |
  | :--------  | :-------------- | :-------------- |
  | q          | 2               | Single digit    |
  | qq         | "02"            | Two digits      |
  | qqq        | "Q2"            | Abbreviated     |
  | qqqq       | "2nd quarter"   | Wide            |
  | qqqqq      | "2"             | Narrow          |

  ## Examples

      iex> Cldr.DateTime.Formatter.standalone_quarter ~D[2019-06-08], 1
      2

      iex> Cldr.DateTime.Formatter.standalone_quarter ~D[2019-06-08], 2
      "02"

      iex> Cldr.DateTime.Formatter.standalone_quarter ~D[2019-06-08], 3
      "Q2"

      iex> Cldr.DateTime.Formatter.standalone_quarter ~D[2019-06-08], 4
      "2nd quarter"

      iex> Cldr.DateTime.Formatter.standalone_quarter ~D[2019-06-08], 5
      "2"

  """
  @spec standalone_quarter(Calendar.date(), integer, Keyword.t()) ::
          String.t() | {:error, String.t()}

  def standalone_quarter(standalone_quarter, n \\ @default_format, options \\ [])

  def standalone_quarter(standalone_quarter, options, []) when is_list(options) do
    {locale, backend} = extract_locale!(options)
    standalone_quarter(standalone_quarter, @default_format, locale, backend, Map.new(options))
  end

  def standalone_quarter(standalone_quarter, n, options) do
    {locale, backend} = extract_locale!(options)
    standalone_quarter(standalone_quarter, n, locale, backend, Map.new(options))
  end

  @spec standalone_quarter(Calendar.date(), integer, locale(), Cldr.backend(), map()) ::
          String.t() | {:error, String.t()}

  def standalone_quarter(date, n, locale, backend, options \\ %{})

  def standalone_quarter(%{calendar: Calendar.ISO} = date, n, locale, backend, options) do
    %{date | calendar: Cldr.Calendar.Gregorian}
    |> standalone_quarter(n, locale, backend, options)
  end

  def standalone_quarter(date, 1, _locale, _backend, _options) do
    Cldr.Calendar.quarter_of_year(date)
  end

  def standalone_quarter(date, 2, _locale, _backend, _options) do
    date
    |> Cldr.Calendar.quarter_of_year()
    |> pad(2)
  end

  def standalone_quarter(date, 3, locale, backend, _options) do
    Cldr.Calendar.localize(date, :quarter, :stand_alone, :abbreviated, backend, locale)
  end

  def standalone_quarter(date, 4, locale, backend, _options) do
    Cldr.Calendar.localize(date, :quarter, :stand_alone, :wide, backend, locale)
  end

  def standalone_quarter(date, 5, locale, backend, _options) do
    Cldr.Calendar.localize(date, :quarter, :stand_alone, :narrow, backend, locale)
  end

  def standalone_quarter(date, _n, _locale, _backend, _options) do
    error_return(date, "q", [:month])
  end

  @doc """
  Returns the `month` (format symbol `M`) of a date
  for given locale.

  ## Arguments

  * `date` is a `Date` struct or any map that contains at least the
    keys `:month` and `:calendar`

  * `n` in an integer between 1 and 5 that determines the format of
    the month

  * `locale` is any valid locale name returned by `Cldr.known_locale_names/0`
    or a `Cldr.LanguageTag` struct. The default is `Cldr.get_locale/0`

  * `options` is a `Keyword` list of options.  There are no options
    used in `month/4`

  ## Format Symbol

  The representation of the month is made in accordance
  with the following table:

  | Symbol     | Example         | Cldr Format     |
  | :--------  | :-------------- | :-------------- |
  | M          | 9               | Single digit    |
  | MM         | "09"            | Two digits      |
  | MMM        | "Sep"           | Abbreviated     |
  | MMMM       | "September"     | Wide            |
  | MMMMM      | "S"             | Narrow          |

  ## Examples

      iex> Cldr.DateTime.Formatter.month ~D[2019-09-08]
      9

      iex> Cldr.DateTime.Formatter.month ~D[2019-09-08], 2
      "09"

      iex> Cldr.DateTime.Formatter.month ~D[2019-09-08], 3
      "Sep"

      iex> Cldr.DateTime.Formatter.month ~D[2019-09-08], 4
      "September"

      iex> Cldr.DateTime.Formatter.month ~D[2019-09-08], 5
      "S"

  """
  @spec month(Calendar.date(), integer, Keyword.t()) ::
          String.t() | {:error, String.t()}

  def month(month, n \\ @default_format, options \\ [])

  def month(month, options, []) when is_list(options) do
    {locale, backend} = extract_locale!(options)
    month(month, @default_format, locale, backend, Map.new(options))
  end

  def month(month, n, options) do
    {locale, backend} = extract_locale!(options)
    month(month, n, locale, backend, Map.new(options))
  end

  @spec month(Calendar.date(), integer, locale(), Cldr.backend(), map()) ::
          String.t() | {:error, String.t()}

  def month(date, n, locale, backend, options \\ %{})

  def month(%{calendar: Calendar.ISO} = date, n, locale, backend, options) do
    %{date | calendar: Cldr.Calendar.Gregorian}
    |> month(n, locale, backend, options)
  end

<<<<<<< HEAD
  def month(%{month: month}, 1, _locale, _backend, _options) do
    month
  end

  def month(%{month: month}, 2, _locale, _backend, _options) do
    pad(month, 2)
=======
  def month(%{month: _month} = date, n, locale, backend, _options) when n in 1..2 do
    date
    |> Cldr.Calendar.localize(:month, :numeric, :any, backend, locale)
    |> pad(n)
>>>>>>> f0d35dfd
  end

  def month(date, 3, locale, backend, _options) do
    Cldr.Calendar.localize(date, :month, :format, :abbreviated, backend, locale)
  end

  def month(date, 4, locale, backend, _options) do
    Cldr.Calendar.localize(date, :month, :format, :wide, backend, locale)
  end

  def month(date, 5, locale, backend, _options) do
    Cldr.Calendar.localize(date, :month, :format, :narrow, backend, locale)
  end

  def month(date, _n, _locale, _backend, _options) do
    error_return(date, "M", [:month])
  end

  @doc """
  Returns the `month` (symbol `L`) in standalone format which is
  intended to formatted without an accompanying day (`d`).

  ## Arguments

  * `date` is a `Date` struct or any map that contains at least the
    keys `:month` and `:calendar`

  * `n` in an integer between 1 and 5 that determines the format of
    the month

  * `locale` is any valid locale name returned by `Cldr.known_locale_names/0`
    or a `Cldr.LanguageTag` struct. The default is `Cldr.get_locale/0`

  * `options` is a `Keyword` list of options.  There are no options
    used in `standalone_month/4`

  ## Format Symbol

  The representation of the standalone month is made in accordance
  with the following table:

  | Symbol     | Example         | Cldr Format     |
  | :--------  | :-------------- | :-------------- |
  | L          | 9               | Single digit    |
  | LL         | "09"            | Two digits      |
  | LLL        | "Sep"           | Abbreviated     |
  | LLLL       | "September"     | Wide            |
  | LLLLL      | "S"             | Narrow          |

  ## Examples

      iex> Cldr.DateTime.Formatter.standalone_month ~D[2019-09-08]
      9

      iex> Cldr.DateTime.Formatter.standalone_month ~D[2019-09-08], 2
      "09"

      iex> Cldr.DateTime.Formatter.standalone_month ~D[2019-09-08], 3
      "Sep"

      iex> Cldr.DateTime.Formatter.standalone_month ~D[2019-09-08], 4
      "September"

      iex> Cldr.DateTime.Formatter.standalone_month ~D[2019-09-08], 5
      "S"

  """
  @spec standalone_month(Calendar.date(), integer, Keyword.t()) ::
          String.t() | {:error, String.t()}

  def standalone_month(standalone_month, n \\ @default_format, options \\ [])

  def standalone_month(standalone_month, options, []) when is_list(options) do
    {locale, backend} = extract_locale!(options)
    standalone_month(standalone_month, @default_format, locale, backend, Map.new(options))
  end

  def standalone_month(standalone_month, n, options) do
    {locale, backend} = extract_locale!(options)
    standalone_month(standalone_month, n, locale, backend, Map.new(options))
  end

  @spec standalone_month(Calendar.date(), integer, locale(), Cldr.backend(), map()) ::
          String.t() | {:error, String.t()}

  def standalone_month(date, n, locale, backend, options \\ %{})

  def standalone_month(%{calendar: Calendar.ISO} = date, n, locale, backend, options) do
    %{date | calendar: Cldr.Calendar.Gregorian}
    |> standalone_month(n, locale, backend, options)
  end

<<<<<<< HEAD
  def standalone_month(%{month: month}, 1, _locale, _backend, _options) do
    month
  end

  def standalone_month(%{month: month}, 2, _locale, _backend, _options) do
    pad(month, 2)
=======
  def standalone_month(%{month: _month} = date, n, locale, backend, _options) when n in 1..2 do
    date
    |> Cldr.Calendar.localize(:month, :numeric, :any, backend, locale)
    |> pad(n)
>>>>>>> f0d35dfd
  end

  def standalone_month(date, 3, locale, backend, _options) do
    Cldr.Calendar.localize(date, :month, :stand_alone, :abbreviated, backend, locale)
  end

  def standalone_month(date, 4, locale, backend, _options) do
    Cldr.Calendar.localize(date, :month, :stand_alone, :wide, backend, locale)
  end

  def standalone_month(date, 5, locale, backend, _options) do
    Cldr.Calendar.localize(date, :month, :stand_alone, :narrow, backend, locale)
  end

  def standalone_month(date, _n, _locale, _backend, _options) do
    error_return(date, "L", [:year, :month, :day, :calendar])
  end

  @doc """
  Returns the week of the year (symbol `w`) as an integer.

  ## Arguments

  * `date` is a `Date` struct or any map that contains at least the
    keys `:year`, `:month`, `:day` and `:calendar`

  * `n` in an integer between 1 and 2 that determines the format of
    the week of the year

  * `locale` is any valid locale name returned by `Cldr.known_locale_names/0`
    or a `Cldr.LanguageTag` struct. The default is `Cldr.get_locale/0`

  * `options` is a `Keyword` list of options.  There are no options
    used in `week_of_year/4`

  ## Notes

  Determining the week of the year is influenced
  by two factors:

  1. The calendar in use.  For example the ISO calendar (which
  is the default calendar in Elixir) follows the ISO standard
  in which the first week of the year is the week containing
  the first thursday of the year.

  2. The territory in use.  For example, in the US the first
  week of the year is the week containing January 1st whereas
  many territories follow the ISO standard.

  ## Format Symbol

  The representation of the day of the year is made in accordance
  with the following table:

  | Symbol     | Example         | Cldr Format     |
  | :--------  | :-------------- | :-------------- |
  | w          | 2, 22           |                 |
  | ww         | 02, 22          |                 |

  ## Examples

      iex> import Cldr.Calendar.Sigils
      Cldr.Calendar.Sigils
      iex> Cldr.DateTime.Formatter.week_of_year ~D[2019-01-07], 1
      "2"
      iex> Cldr.DateTime.Formatter.week_of_year ~d[2019-W04-1], 2
      "04"

  """
  @spec week_of_year(Calendar.date(), integer, Keyword.t()) ::
          String.t() | {:error, String.t()}

  def week_of_year(week_of_year, n \\ @default_format, options \\ [])

  def week_of_year(week_of_year, options, []) when is_list(options) do
    {locale, backend} = extract_locale!(options)
    week_of_year(week_of_year, @default_format, locale, backend, Map.new(options))
  end

  def week_of_year(week_of_year, n, options) do
    {locale, backend} = extract_locale!(options)
    week_of_year(week_of_year, n, locale, backend, Map.new(options))
  end

  @spec week_of_year(Calendar.date(), integer, locale(), Cldr.backend(), map()) ::
          String.t() | {:error, String.t()}

  def week_of_year(date, n, locale, backend, options \\ %{})

  def week_of_year(%{calendar: Calendar.ISO} = date, n, locale, backend, options) do
    %{date | calendar: Cldr.Calendar.Gregorian}
    |> week_of_year(n, locale, backend, options)
  end

  def week_of_year(date, n, _locale, _backend, _options) when n in 1..2 do
    {_year, week} = Cldr.Calendar.week_of_year(date)
    pad(week, n)
  end

  def week_of_year(date, _n, _locale, _backend, _options) do
    error_return(date, "w", [:year, :month, :day, :calendar])
  end

  @doc """
  Returns the week of the month (format symbol `W`) as an integer.

  ## Arguments

  * `date` is a `Date` struct or any map that contains at least the
    keys `:year`, `:month`, `:day` and `:calendar`

  * `n` in an integer between that should be between 1 and 4 that
    determines the format of the week of the month

  * `locale` is any valid locale name returned by `Cldr.known_locale_names/0`
    or a `Cldr.LanguageTag` struct. The default is `Cldr.get_locale/0`

  * `options` is a `Keyword` list of options.  There are no options
    used in `week_of_month/4`

  ## Format Symbol

  The representation of the week of the month is made in accordance
  with the following table:

  | Symbol     | Example         | Cldr Format     |
  | :--------  | :-------------- | :-------------- |
  | W          | 2               |                 |

  ## Examples

      iex> import Cldr.Calendar.Sigils
      Cldr.Calendar.Sigils
      iex> Cldr.DateTime.Formatter.week_of_month ~D[2019-01-07], 1
      "2"
      iex> Cldr.DateTime.Formatter.week_of_month ~d[2019-W04-1], 1
      "4"

  """
  @spec week_of_month(Calendar.date(), integer, Keyword.t()) ::
          String.t() | {:error, String.t()}

  def week_of_month(week_of_month, n \\ @default_format, options \\ [])

  def week_of_month(week_of_month, options, []) when is_list(options) do
    {locale, backend} = extract_locale!(options)
    week_of_month(week_of_month, @default_format, locale, backend, Map.new(options))
  end

  def week_of_month(week_of_month, n, options) do
    {locale, backend} = extract_locale!(options)
    week_of_month(week_of_month, n, locale, backend, Map.new(options))
  end

  @spec week_of_month(Calendar.date(), integer, locale(), Cldr.backend(), map()) ::
          String.t() | {:error, String.t()}

  def week_of_month(date, n, locale, backend, options \\ %{})

  def week_of_month(%{calendar: Calendar.ISO} = date, n, locale, backend, options) do
    %{date | calendar: Cldr.Calendar.Gregorian}
    |> week_of_month(n, locale, backend, options)
  end

  def week_of_month(date, n, _locale, _backend, _options) when n in 1..2 do
    {_month, week_of_month} = Cldr.Calendar.week_of_month(date)
    pad(week_of_month, n)
  end

  def week_of_month(date, _n, _locale, _backend, _options) do
    error_return(date, "W", [:year, :month, :day, :calendar])
  end

  @doc """
  Returns the day of the month (symbol `d`) as an integer.

  ## Arguments

  * `date` is a `Date` struct or any map that contains at least the
    keys `:year`, `:month`, `:day` and `:calendar`

  * `n` in an integer between 1 and 2 that determines the format of
    the day of month

  * `locale` is any valid locale name returned by `Cldr.known_locale_names/0`
    or a `Cldr.LanguageTag` struct. The default is `Cldr.get_locale/0`

  * `options` is a `Keyword` list of options.  There are no options
    used in `day_of_month/4`

  ## Format Symbol

  The representation of the day of the month is made in accordance
  with the following table. Note that `ddd` is not part of the CLDR
  standard.

  | Symbol     | Example         | Cldr Format     |
  | :--------  | :-------------- | :-------------- |
  | d          | 2, 22           |                 |
  | dd         | 02, 22          |                 |
  | ddd        | 2nd, 22nd       |                 |

  ## Examples

      iex> Cldr.DateTime.Formatter.day_of_month ~D[2017-01-04], 1
      4

      iex> Cldr.DateTime.Formatter.day_of_month ~D[2017-01-04], 2
      "04"

      iex> Cldr.DateTime.Formatter.day_of_month ~D[2017-01-04], 3
      "4th"

  """
  @spec day_of_month(Calendar.date(), integer, Keyword.t()) ::
          String.t() | {:error, String.t()}

  def day_of_month(day_of_month, n \\ @default_format, options \\ [])

  def day_of_month(day_of_month, options, []) when is_list(options) do
    {locale, backend} = extract_locale!(options)
    day_of_month(day_of_month, @default_format, locale, backend, Map.new(options))
  end

  def day_of_month(day_of_month, n, options) do
    {locale, backend} = extract_locale!(options)
    day_of_month(day_of_month, n, locale, backend, Map.new(options))
  end

  @spec day_of_month(Calendar.date(), integer, locale(), Cldr.backend(), map()) ::
          String.t() | {:error, String.t()}

  def day_of_month(date, n, locale, backend, options \\ %{})

  def day_of_month(%{calendar: Calendar.ISO} = date, n, locale, backend, options) do
    %{date | calendar: Cldr.Calendar.Gregorian}
    |> day_of_month(n, locale, backend, options)
  end

  def day_of_month(%{day: day}, 1, _locale, backend, options) do
    day
    |> transliterate("d", backend, options)
  end

  def day_of_month(%{day: day}, 2, _locale, backend, options) do
    day
    |> transliterate("d", backend, options)
    |> pad(2)
  end

  def day_of_month(%{day: day}, 3, locale, backend, options) do
    day
    |> transliterate("d", backend, options)
    |> Cldr.Number.to_string!(backend, format: :ordinal, locale: locale)
  end

  def day_of_month(date, _n, _locale, _backend, _options) do
    error_return(date, "d", [:day])
  end

  @doc """
  Returns the day of the year (symbol `D`) as an integer in string
  format.

  ## Arguments

  * `date` is a `Date` struct or any map that contains at least the
    keys `:year`, `:month`, `:day` and `:calendar`

  * `n` in an integer between 1 and 3 that determines the format of
    the day of year

  * `locale` is any valid locale name returned by `Cldr.known_locale_names/0`
    or a `Cldr.LanguageTag` struct. The default is `Cldr.get_locale/0`

  * `options` is a `Keyword` list of options.  There are no options
    used in `day_of_year/4`

  ## Format Symbol

  The representation of the day of the year is made in accordance with
  the following table:

  | Symbol     | Example         | Cldr Format     |
  | :--------  | :-------------- | :-------------- |
  | D          | 3, 33, 333      |                 |
  | DD         | 03, 33, 333     |                 |
  | DDD        | 003, 033, 333   |                 |

  ## Examples

      iex> Cldr.DateTime.Formatter.day_of_year ~D[2017-01-15], 1
      "15"

      iex> Cldr.DateTime.Formatter.day_of_year ~D[2017-01-15], 2
      "15"

      iex> Cldr.DateTime.Formatter.day_of_year ~D[2017-01-15], 3
      "015"

  """
  @spec day_of_year(Calendar.date(), integer, Keyword.t()) ::
          String.t() | {:error, String.t()}

  def day_of_year(day_of_year, n \\ @default_format, options \\ [])

  def day_of_year(day_of_year, options, []) when is_list(options) do
    {locale, backend} = extract_locale!(options)
    day_of_year(day_of_year, @default_format, locale, backend, Map.new(options))
  end

  def day_of_year(day_of_year, n, options) do
    {locale, backend} = extract_locale!(options)
    day_of_year(day_of_year, n, locale, backend, Map.new(options))
  end

  @spec day_of_year(Calendar.date(), integer, locale(), Cldr.backend(), map()) ::
          String.t() | {:error, String.t()}

  def day_of_year(date, n, locale, backend, options \\ %{})

  def day_of_year(%{calendar: Calendar.ISO} = date, n, locale, backend, options) do
    %{date | calendar: Cldr.Calendar.Gregorian}
    |> day_of_year(n, locale, backend, options)
  end

  def day_of_year(date, n, _locale, _backend, _options) when n in 1..3 do
    date
    |> Cldr.Calendar.day_of_year()
    |> pad(n)
  end

  def day_of_year(date, _n, _locale, _backend, _options) do
    error_return(date, "D", [:year, :month, :day, :calendar])
  end

  @doc """
  Returns the weekday name (format  symbol `E`) as an string.

  ## Arguments

  * `date` is a `Date` struct or any map that contains at least the
    keys `:year`, `:month`, `:day` and `:calendar`

  * `n` in an integer between 1 and 6 that determines the format of
    the day of week

  * `locale` is any valid locale name returned by `Cldr.known_locale_names/0`
    or a `Cldr.LanguageTag` struct. The default is `Cldr.get_locale/0`

  * `options` is a `Keyword` list of options.  There are no options
    used in `day_name/4`

  ## Format Symbol

  The representation of the day name is made in accordance with
  the following table:

  | Symbol     | Example         | Cldr Format     |
  | :--------  | :-------------- | :-------------- |
  | E, EE, EEE | "Tue"           | Abbreviated     |
  | EEEE       | "Tuesday"       | Wide            |
  | EEEEE      | "T"             | Narrow          |
  | EEEEEE     | "Tu"            | Short           |

  ## Examples

      iex> Cldr.DateTime.Formatter.day_name ~D[2017-08-15], 6
      "Tu"

      iex> Cldr.DateTime.Formatter.day_name ~D[2017-08-15], 5
      "T"

      iex> Cldr.DateTime.Formatter.day_name ~D[2017-08-15], 4
      "Tuesday"

      iex> Cldr.DateTime.Formatter.day_name ~D[2017-08-15], 3
      "Tue"

      iex> Cldr.DateTime.Formatter.day_name ~D[2017-08-15], 2
      "Tue"

      iex> Cldr.DateTime.Formatter.day_name ~D[2017-08-15], 1
      "Tue"

  """
  @spec day_name(Calendar.date(), integer, Keyword.t()) ::
          String.t() | {:error, String.t()}

  def day_name(day_name, n \\ @default_format, options \\ [])

  def day_name(day_name, options, []) when is_list(options) do
    {locale, backend} = extract_locale!(options)
    day_name(day_name, @default_format, locale, backend, Map.new(options))
  end

  def day_name(day_name, n, options) do
    {locale, backend} = extract_locale!(options)
    day_name(day_name, n, locale, backend, Map.new(options))
  end

  @spec day_name(Calendar.date(), integer, locale(), Cldr.backend(), map()) ::
          String.t() | {:error, String.t()}

  def day_name(date, n, locale, backend, options \\ %{})

  def day_name(%{calendar: Calendar.ISO} = date, n, locale, backend, options) do
    %{date | calendar: Cldr.Calendar.Gregorian}
    |> day_name(n, locale, backend, options)
  end

  def day_name(date, n, locale, backend, _options) when n in 1..3 do
    Cldr.Calendar.localize(date, :day_of_week, :format, :abbreviated, backend, locale)
  end

  def day_name(date, 4, locale, backend, _options) do
    Cldr.Calendar.localize(date, :day_of_week, :format, :wide, backend, locale)
  end

  def day_name(date, 5, locale, backend, _options) do
    Cldr.Calendar.localize(date, :day_of_week, :format, :narrow, backend, locale)
  end

  def day_name(date, 6, locale, backend, _options) do
    Cldr.Calendar.localize(date, :day_of_week, :format, :short, backend, locale)
  end

  def day_name(date, _n, _locale, _backend, _options) do
    error_return(date, "E", [:year, :month, :day, :calendar])
  end

  @doc """
  Returns the local day of week (format symbol `e`) as a
  number or name.

  ## Arguments

  * `date` is a `Date` struct or any map that contains at least the
    keys `:year`, `:month`, `:day` and `:calendar`

  * `n` in an integer between 1 and 6 that determines the format of
    the day of week

  * `locale` is any valid locale name returned by `Cldr.known_locale_names/0`
    or a `Cldr.LanguageTag` struct. The default is `Cldr.get_locale/0`

  * `options` is a `Keyword` list of options.  There are no options
    used in `day_of_week/4`

  ## Notes

  Returns the same as format symbol `E` except that it adds a
  numeric value that will depend on the local starting day
  of the week.

  ## Format Symbol

  The representation of the time period is made in accordance with
  the following table:

  | Symbol     | Example         | Cldr Format     |
  | :--------  | :-------------- | :-------------- |
  | e          | 2               | Single digit    |
  | ee         | "02"            | Two digits      |
  | eee        | "Tue"           | Abbreviated     |
  | eeee       | "Tuesday"       | Wide            |
  | eeeee      | "T"             | Narrow          |
  | eeeeee     | "Tu"            | Short           |

  ## Examples

      iex> Cldr.DateTime.Formatter.day_of_week ~D[2017-08-15], 3
      "Tue"

      iex> Cldr.DateTime.Formatter.day_of_week ~D[2017-08-15], 4
      "Tuesday"

      iex> Cldr.DateTime.Formatter.day_of_week ~D[2017-08-15], 5
      "T"

      iex> Cldr.DateTime.Formatter.day_of_week ~D[2017-08-15], 6
      "Tu"

      iex> Cldr.DateTime.Formatter.day_of_week ~D[2017-08-15], 1
      "2"

      iex> Cldr.DateTime.Formatter.day_of_week ~D[2017-08-15], 2
      "02"

  """
  @spec day_of_week(Calendar.date(), integer, Keyword.t()) ::
          String.t() | {:error, String.t()}

  def day_of_week(day_of_week, n \\ @default_format, options \\ [])

  def day_of_week(day_of_week, options, []) when is_list(options) do
    {locale, backend} = extract_locale!(options)
    day_of_week(day_of_week, @default_format, locale, backend, Map.new(options))
  end

  def day_of_week(day_of_week, n, options) do
    {locale, backend} = extract_locale!(options)
    day_of_week(day_of_week, n, locale, backend, Map.new(options))
  end

  @spec day_of_week(Calendar.date(), integer, locale(), Cldr.backend(), map()) ::
          String.t() | {:error, String.t()}

  def day_of_week(date, n, locale, backend, options \\ %{})

  def day_of_week(%{calendar: Calendar.ISO} = date, n, locale, backend, options) do
    %{date | calendar: Cldr.Calendar.Gregorian}
    |> day_of_week(n, locale, backend, options)
  end

  def day_of_week(date, n, _locale, _backend, _options) when n in 1..2 do
    date
    |> Cldr.Calendar.day_of_week()
    |> pad(n)
  end

  def day_of_week(date, n, locale, backend, options) when n >= 3 do
    day_name(date, n, locale, backend, options)
  end

  def day_of_week(date, _n, _locale, _backend, _options) do
    error_return(date, "e", [:year, :month, :day, :calendar])
  end

  @doc """
  Returns the stand-alone local day (format symbol `c`)
  of week number/name.

  ## Arguments

  * `date` is a `Date` struct or any map that contains at least the
    keys `:year`, `:month`, `:day` and `:calendar`

  * `n` in an integer between 1 and 6 that determines the format of
    the day of week

  * `locale` is any valid locale name returned by `Cldr.known_locale_names/0`
    or a `Cldr.LanguageTag` struct. The default is `Cldr.get_locale/0`

  * `options` is a `Keyword` list of options.  There are no options
    used in `standalone_day_of_week/4`

  ## Notes

  This is the same as `weekday_number/4` except that it is intended
  for use without the associated `d` format symbol.

  ## Format Symbol

  The representation of the time period is made in accordance with
  the following table:

  | Symbol     | Example         | Cldr Format     |
  | :--------  | :-------------- | :-------------- |
  | c, cc      | 2               | Single digit    |
  | ccc        | "Tue"           | Abbreviated     |
  | cccc       | "Tuesday"       | Wide            |
  | ccccc      | "T"             | Narrow          |
  | cccccc     | "Tu"            | Short           |

  ## Examples

      iex> Cldr.DateTime.Formatter.standalone_day_of_week ~D[2017-08-15], 3
      "Tue"

      iex> Cldr.DateTime.Formatter.standalone_day_of_week ~D[2017-08-15], 4
      "Tuesday"

      iex> Cldr.DateTime.Formatter.standalone_day_of_week ~D[2017-08-15], 5
      "T"

      iex> Cldr.DateTime.Formatter.standalone_day_of_week ~D[2017-08-15], 6
      "Tu"

  """
  @spec standalone_day_of_week(Calendar.date(), integer, Keyword.t()) ::
          String.t() | {:error, String.t()}

  def standalone_day_of_week(standalone_day_of_week, n \\ @default_format, options \\ [])

  def standalone_day_of_week(standalone_day_of_week, options, []) when is_list(options) do
    {locale, backend} = extract_locale!(options)
    standalone_day_of_week(standalone_day_of_week, @default_format, locale, backend, Map.new(options))
  end

  def standalone_day_of_week(standalone_day_of_week, n, options) do
    {locale, backend} = extract_locale!(options)
    standalone_day_of_week(standalone_day_of_week, n, locale, backend, Map.new(options))
  end

  @spec standalone_day_of_week(Calendar.date(), integer, locale(), Cldr.backend(), map()) ::
          String.t() | {:error, String.t()}

  def standalone_day_of_week(date, n, locale, backend, options \\ %{})

  def standalone_day_of_week(%{calendar: Calendar.ISO} = date, n, locale, backend, options) do
    %{date | calendar: Cldr.Calendar.Gregorian}
    |> standalone_day_of_week(n, locale, backend, options)
  end

  def standalone_day_of_week(date, n, _locale, _backend, _options) when n in 1..2 do
    date
    |> Cldr.Calendar.day_of_week()
    |> pad(n)
  end

  def standalone_day_of_week(date, 3, locale, backend, _options) do
    Cldr.Calendar.localize(date, :day_of_week, :stand_alone, :abbreviated, backend, locale)
  end

  def standalone_day_of_week(date, 4, locale, backend, _options) do
    Cldr.Calendar.localize(date, :day_of_week, :stand_alone, :wide, backend, locale)
  end

  def standalone_day_of_week(date, 5, locale, backend, _options) do
    Cldr.Calendar.localize(date, :day_of_week, :stand_alone, :narrow, backend, locale)
  end

  def standalone_day_of_week(date, 6, locale, backend, _options) do
    Cldr.Calendar.localize(date, :day_of_week, :stand_alone, :short, backend, locale)
  end

  def standalone_day_of_week(date, _n, _locale, _backend, _options) do
    error_return(date, "c", [:year, :month, :day, :calendar])
  end

  #
  # Time formatters
  #

  @doc """
  Returns a localised version of `am` or `pm` (format symbol `a`).

  ## Arguments

  * `time` is a `Time` struct or any map that contains at least the
    key `:second`

  * `n` in an integer between 1 and 5 that determines the format of the
    time period

  * `locale` is any valid locale name returned by `Cldr.known_locale_names/0`
    or a `Cldr.LanguageTag` struct. The default is `Cldr.get_locale/0`

  * `options` is a `Keyword` list of options.  The available option is
    `period: :variant` which will use a veriant of localised "am" or
    "pm" if one is available

  ## Notes

  May be upper or lowercase depending on the locale and other options.
  The wide form may be the same as the short form if the “real”
  long form (eg ante meridiem) is not customarily used.

  ## Format Symbol

  The representation of the time period is made in accordance with the following
  table:

  | Symbol     | Example         | Cldr Format     |
  | :--------  | :-------------- | :-------------- |
  | a, aa, aaa | "am."           | Abbreviated     |
  | aaaa       | "am."           | Wide            |
  | aaaaa      | "am"            | Narrow          |

  ## Examples

      iex> Cldr.DateTime.Formatter.period_am_pm %{hour: 0, minute: 0}
      "AM"

      iex> Cldr.DateTime.Formatter.period_am_pm %{hour: 3, minute: 0}
      "AM"

      iex> Cldr.DateTime.Formatter.period_am_pm %{hour: 13, minute: 0}
      "PM"

      iex> Cldr.DateTime.Formatter.period_am_pm %{hour: 21, minute: 0}
      "PM"

  """
  @spec period_am_pm(Calendar.time(), integer, Keyword.t()) ::
          String.t() | {:error, String.t()}

  def period_am_pm(period_am_pm, n \\ @default_format, options \\ [])

  def period_am_pm(period_am_pm, options, []) when is_list(options) do
    {locale, backend} = extract_locale!(options)
    period_am_pm(period_am_pm, @default_format, locale, backend, Map.new(options))
  end

  def period_am_pm(period_am_pm, n, options) do
    {locale, backend} = extract_locale!(options)
    period_am_pm(period_am_pm, n, locale, backend, Map.new(options))
  end

  @spec period_am_pm(Calendar.time(), integer, locale(), Cldr.backend(), map()) ::
          String.t() | {:error, String.t()}

  def period_am_pm(time, n, locale, backend, options \\ %{})

  def period_am_pm(time, n, locale, backend, _options) when n in 1..3 do
    Cldr.Calendar.localize(time, :am_pm, :format, :abbreviated, backend, locale)
  end

  def period_am_pm(time, 4, locale, backend, _options) do
    Cldr.Calendar.localize(time, :am_pm, :format, :wide, backend, locale)
  end

  def period_am_pm(time, 5, locale, backend, _options) do
    Cldr.Calendar.localize(time, :am_pm, :format, :narrow, backend, locale)
  end

  def period_am_pm(time, _n, _locale, _backend, _options) do
    error_return(time, "a", [:hour])
  end

  @doc """
  Returns the formatting of the time period as either
  `noon`, `midnight` or `am`/`pm` (format symbol 'b').

  ## Arguments

  * `time` is a `Time` struct or any map that contains at least the
    key `:second`

  * `n` in an integer between 1 and 5 that determines the format of the
    time period

  * `locale` is any valid locale name returned by `Cldr.known_locale_names/0`
    or a `Cldr.LanguageTag` struct. The default is `Cldr.get_locale/0`

  * `options` is a `Keyword` list of options.  The available option is
    `period: :variant` which will use a variant of localised "noon" and
    "midnight" if one is available

  ## Notes

  If the langauge doesn't support "noon" or "midnight" then
  `am`/`pm` is used for all time periods.

  May be upper or lowercase depending on the locale and other options.
  If the locale doesn't have the notion of a unique `noon == 12:00`,
  then the PM form may be substituted. Similarly for `midnight == 00:00`
  and the AM form.

  ## Format Symbol

  The representation of the time period is made in accordance with the following
  table:

  | Symbol     | Example         | Cldr Format     |
  | :--------  | :-------------- | :-------------- |
  | b, bb, bbb | "mid."          | Abbreviated     |
  | bbbb       | "midnight"      | Wide            |
  | bbbbb      | "md"            | Narrow          |

  ## Examples

      iex> Cldr.DateTime.Formatter.period_noon_midnight %{hour: 12, minute: 0}
      "noon"

      iex> Cldr.DateTime.Formatter.period_noon_midnight %{hour: 0, minute: 0}
      "midnight"

      iex> Cldr.DateTime.Formatter.period_noon_midnight %{hour: 11, minute: 0}
      "in the morning"

      iex> Cldr.DateTime.Formatter.period_noon_midnight %{hour: 16, minute: 0}
      "PM"

  """
  @spec period_noon_midnight(Calendar.time(), integer, Keyword.t()) ::
          String.t() | {:error, String.t()}

  def period_noon_midnight(period_noon_midnight, n \\ @default_format, options \\ [])

  def period_noon_midnight(period_noon_midnight, options, []) when is_list(options) do
    {locale, backend} = extract_locale!(options)
    period_noon_midnight(period_noon_midnight, @default_format, locale, backend, Map.new(options))
  end

  def period_noon_midnight(period_noon_midnight, n, options) do
    {locale, backend} = extract_locale!(options)
    period_noon_midnight(period_noon_midnight, n, locale, backend, Map.new(options))
  end

  @spec period_noon_midnight(Calendar.time(), integer, locale(), Cldr.backend(), map()) ::
          String.t() | {:error, String.t()}

  def period_noon_midnight(time, n, locale, backend, options \\ %{})

  def period_noon_midnight(%{hour: hour, minute: minute} = time, n, locale, backend, options)
      when (rem(hour, 12) == 0 or rem(hour, 24) < 12) and minute == 0 do
    format_backend = Module.concat(backend, DateTime.Format)

    if format_backend.language_has_noon_and_midnight?(locale) do
      day_period = format_backend.day_period_for(time, locale.language)
      Cldr.Calendar.localize(day_period, :day_periods, :format, period_format(n), backend, locale)
    else
      period_am_pm(time, n, locale, backend, options)
    end
  end

  def period_noon_midnight(%{hour: _hour, minute: _minute} = time, n, locale, backend, options) do
    period_am_pm(time, n, locale, backend, options)
  end

  def period_noon_midnight(time, _n, _locale, _backend, _options) do
    error_return(time, "b", [:hour, :minute])
  end

  @doc """
  Returns the formatting of the time period as a string, for
  example `at night` (format symbol `B`).

  ## Arguments

  * `time` is a `Time` struct or any map that contains at least the
    key `:second`

  * `n` in an integer between 1 and 5 that determines the format of the
    time period

  * `locale` is any valid locale name returned by `Cldr.known_locale_names/0`
    or a `Cldr.LanguageTag` struct. The default is `Cldr.get_locale/0`

  * `options` is a `Keyword` list of options.  The available option is
    `period: :variant` which will use a veriant of localised flexible time
    period names if one is available

  ## Notes

  The time period may be upper or lowercase depending on the locale and
  other options.  Often there is only one width that is customarily used.

  ## Format Symbol

  The representation of the time period is made in accordance with the following
  table:

  | Symbol     | Example         | Cldr Format     |
  | :--------  | :-------------- | :-------------- |
  | B, BB, BBB | "at night"      | Abbreviated     |
  | BBBB       | "at night"      | Wide            |
  | BBBBB      | "at night"      | Narrow          |

  ## Examples

      iex> Cldr.DateTime.Formatter.period_flex %{hour: 11, minute: 5, second: 23}
      "in the morning"

      iex> Cldr.DateTime.Formatter.period_flex %{hour: 16, minute: 5, second: 23}
      "in the afternoon"

      iex> Cldr.DateTime.Formatter.period_flex %{hour: 23, minute: 5, second: 23}
      "at night"

  """
  @spec period_flex(Calendar.time(), integer, Keyword.t()) ::
          String.t() | {:error, String.t()}

  def period_flex(period_flex, n \\ @default_format, options \\ [])

  def period_flex(period_flex, options, []) when is_list(options) do
    {locale, backend} = extract_locale!(options)
    period_flex(period_flex, @default_format, locale, backend, Map.new(options))
  end

  def period_flex(period_flex, n, options) do
    {locale, backend} = extract_locale!(options)
    period_flex(period_flex, n, locale, backend, Map.new(options))
  end

  @spec period_flex(Calendar.time(), integer, locale(), Cldr.backend(), map()) ::
          String.t() | {:error, String.t()}

  def period_flex(time, n, locale, backend, options \\ %{})

  def period_flex(%{hour: _hour, minute: _minute} = time, n, locale, backend, _options) do
    format_backend = Module.concat(backend, DateTime.Format)
    day_period = format_backend.day_period_for(time, locale)
    Cldr.Calendar.localize(day_period, :day_periods, :format, period_format(n), backend, locale)
  end

  def period_flex(time, _n, _locale, _backend, _options) do
    error_return(time, "B", [:hour, :minute])
  end

  defp period_format(n) when n in 1..3, do: :abbreviated
  defp period_format(4), do: :wide
  defp period_format(5), do: :narrow

  @doc """
  Returns the hour formatted in a locale-specific format

  ## Arguments

  * `time` is a `Time` struct or any map that contains at least the key `:hour`

  * `n` is the number of digits to which `:hour` is padded

  * `locale` is any valid locale name returned by `Cldr.known_locale_names/0`
    or a `Cldr.LanguageTag` struct. The default is `Cldr.get_locale/0`

  * `options` is a `Keyword` list of options.  There are no options used in
    `hour/4`

  ## Examples

      iex> Cldr.DateTime.Formatter.hour ~N[2020-04-25 15:00:00.0]
      "3"

      iex> Cldr.DateTime.Formatter.hour ~N[2020-04-25 15:00:00.0], locale: "fr"
      "15"

      iex> Cldr.DateTime.Formatter.hour ~N[2020-04-25 15:00:00.0], locale: "en-AU"
      "3"

      iex> Cldr.DateTime.Formatter.hour ~N[2020-04-25 15:00:00.0], locale: "en-AU-u-hc-h23"
      "15"

  """
  @spec hour(Calendar.time(), integer, Keyword.t()) ::
          String.t() | {:error, String.t()}

  def hour(hour, n \\ @default_format, options \\ [])

  def hour(hour, options, []) when is_list(options) do
    {locale, backend} = extract_locale!(options)
    hour(hour, @default_format, locale, backend, Map.new(options))
  end

  def hour(hour, n, options) do
    {locale, backend} = extract_locale!(options)
    hour(hour, n, locale, backend, Map.new(options))
  end

  @spec hour(Calendar.time(), integer, locale(), Cldr.backend(), map()) ::
          String.t() | {:error, String.t()}

  def hour(time, n, locale, backend, options \\ %{})

  def hour(hour, n, locale, backend, options) do
    hour_formatter = Cldr.Time.hour_format_from_locale(locale)
    apply(__MODULE__, hour_formatter, [hour, n, locale, backend, options])
  end

  @doc """
  Returns the formatting of the `:hour` (format symbol `h`) as a number in the
  range 1..12 as a string.

  ## Arguments

  * `time` is a `Time` struct or any map that contains at least the key `:hour`

  * `n` is the number of digits to which `:hour` is padded

  * `locale` is any valid locale name returned by `Cldr.known_locale_names/0`
    or a `Cldr.LanguageTag` struct. The default is `Cldr.get_locale/0`

  * `options` is a `Keyword` list of options.  There are no options used in
    `h12/4`

  ## Format Symbol

  The representation of the `hour` is made in accordance with the following
  table:

  | Symbol  | Midn.	|	Morning	| Noon |	Afternoon	| Midn. |
  | :----:  | :---: | :-----: | :--: | :--------: | :---: |
  |   h     |  12   | 1...11  |  12  |  1...11    |  12   |

  ## Examples

      iex> Cldr.DateTime.Formatter.h12 %{hour: 0}
      "12"

      iex> Cldr.DateTime.Formatter.h12 %{hour: 12}
      "12"

      iex> Cldr.DateTime.Formatter.h12 %{hour: 24}
      "12"

      iex> Cldr.DateTime.Formatter.h12 %{hour: 11}
      "11"

      iex> Cldr.DateTime.Formatter.h12 %{hour: 23}
      "11"

  """
  @spec h12(Calendar.time(), integer, Keyword.t()) ::
          String.t() | {:error, String.t()}

  def h12(h12, n \\ @default_format, options \\ [])

  def h12(h12, options, []) when is_list(options) do
    {locale, backend} = extract_locale!(options)
    h12(h12, @default_format, locale, backend, Map.new(options))
  end

  def h12(h12, n, options) do
    {locale, backend} = extract_locale!(options)
    h12(h12, n, locale, backend, Map.new(options))
  end

  @spec h12(Calendar.time(), integer, locale(), Cldr.backend(), map()) ::
          String.t() | {:error, String.t()}

  def h12(time, n, locale, backend, options \\ %{})

  def h12(%{hour: hour}, n, _locale, _backend, _options) when hour in [0, 12, 24] do
    12
    |> pad(n)
  end

  def h12(%{hour: hour}, n, _locale, _backend, _options) when hour in 1..11 do
    hour
    |> pad(n)
  end

  def h12(%{hour: hour}, n, _locale, _backend, _options) when hour in 13..23 do
    (hour - 12)
    |> pad(n)
  end

  def h12(time, _n, _locale, _backend, _options) do
    error_return(time, "h", [:hour])
  end

  @doc """
  Returns the formatting of the `:hour` (format symbol `K`) as a number in the
  range 0..11 as a string.

  ## Arguments

  * `time` is a `Time` struct or any map that contains at least the key `:hour`

  * `n` is the number of digits to which `:hour` is padded

  * `locale` is any valid locale name returned by `Cldr.known_locale_names/0`
    or a `Cldr.LanguageTag` struct. The default is `Cldr.get_locale/0`

  * `options` is a `Keyword` list of options.  There are no options used in
    `h11/4`

  ## Format Symbol

  The representation of the `hour` is made in accordance with the following
  table:

  | Symbol  | Midn.	|	Morning	| Noon |	Afternoon	| Midn. |
  | :----:  | :---: | :-----: | :--: | :--------: | :---: |
  |   K     |   0   | 1...11  |   0  |  1...11    |   0   |

  ## Examples

      iex> Cldr.DateTime.Formatter.h11 %{hour: 0}
      "0"

      iex> Cldr.DateTime.Formatter.h11 %{hour: 12}
      "0"

      iex> Cldr.DateTime.Formatter.h11 %{hour: 24}
      "0"

      iex> Cldr.DateTime.Formatter.h11 %{hour: 23}
      "11"

      iex> Cldr.DateTime.Formatter.h11 %{hour: 11}
      "11"

      iex> Cldr.DateTime.Formatter.h11 %{hour: 9}
      "9"

  """
  @spec h11(Calendar.time(), integer, Keyword.t()) ::
          String.t() | {:error, String.t()}

  def h11(h11, n \\ @default_format, options \\ [])

  def h11(h11, options, []) when is_list(options) do
    {locale, backend} = extract_locale!(options)
    h11(h11, @default_format, locale, backend, Map.new(options))
  end

  def h11(h11, n, options) do
    {locale, backend} = extract_locale!(options)
    h11(h11, n, locale, backend, Map.new(options))
  end

  @spec h11(Calendar.time(), integer, locale(), Cldr.backend(), map()) ::
          String.t() | {:error, String.t()}

  def h11(time, n, locale, backend, options \\ %{})

  def h11(%{hour: hour}, n, _locale, _backend, _options) when hour in [0, 12, 24] do
    0
    |> pad(n)
  end

  def h11(%{hour: hour}, n, _locale, _backend, _options) when hour in 1..11 do
    hour
    |> pad(n)
  end

  def h11(%{hour: hour}, n, _locale, _backend, _options) when hour in 13..23 do
    (hour - 12)
    |> pad(n)
  end

  def h11(time, _n, _locale, _backend, _options) do
    error_return(time, "K", [:hour])
  end

  @doc """
  Returns the formatting of the `:hour` (format symbol `k`) as a number in the
  range 1..24 as a string.

  ## Arguments

  * `time` is a `Time` struct or any map that contains at least the key `:hour`

  * `n` is the number of digits to which `:hour` is padded

  * `locale` is any valid locale name returned by `Cldr.known_locale_names/0`
    or a `Cldr.LanguageTag` struct. The default is `Cldr.get_locale/0`

  * `options` is a `Keyword` list of options.  There are no options used in
    `h24/4`

  ## Format Symbol

  The representation of the `hour` is made in accordance with the following
  table:

  | Symbol  | Midn.	|	Morning	| Noon |	Afternoon	| Midn. |
  | :----:  | :---: | :-----: | :--: | :--------: | :---: |
  |   k     |  24   | 1...11  |  12  |  13...23   |  24   |

  ## Examples

      iex(4)> Cldr.DateTime.Formatter.h24 %{hour: 0}
      "24"

      iex(5)> Cldr.DateTime.Formatter.h24 %{hour: 12}
      "12"

      iex(6)> Cldr.DateTime.Formatter.h24 %{hour: 13}
      "13"

      iex(7)> Cldr.DateTime.Formatter.h24 %{hour: 9}
      "9"

      iex(8)> Cldr.DateTime.Formatter.h24 %{hour: 24}
      "24"

  """
  @spec h24(Calendar.time(), integer, Keyword.t()) ::
          String.t() | {:error, String.t()}

  def h24(h24, n \\ @default_format, options \\ [])

  def h24(h24, options, []) when is_list(options) do
    {locale, backend} = extract_locale!(options)
    h24(h24, @default_format, locale, backend, Map.new(options))
  end

  def h24(h24, n, options) do
    {locale, backend} = extract_locale!(options)
    h24(h24, n, locale, backend, Map.new(options))
  end

  @spec h24(Calendar.time(), integer, locale(), Cldr.backend(), map()) ::
          String.t() | {:error, String.t()}

  def h24(time, n, locale, backend, options \\ %{})

  def h24(%{hour: hour}, n, _locale, _backend, _options) when hour in [0, 24] do
    24
    |> pad(n)
  end

  def h24(%{hour: hour}, n, _locale, _backend, _options) when hour in 1..23 do
    hour
    |> pad(n)
  end

  def h24(time, _n, _locale, _backend, _options) do
    error_return(time, "k", [:hour])
  end

  @doc """
  Returns the formatting of the `:hour` (format symbol `H`) as a number
  in the range 0..23 as a string.

  ## Arguments

  * `time` is a `Time` struct or any map that contains at least the key `:hour`

  * `n` is the number of digits to which `:hour` is padded

  * `locale` is any valid locale name returned by `Cldr.known_locale_names/0`
    or a `Cldr.LanguageTag` struct. The default is `Cldr.get_locale/0`

  * `options` is a `Keyword` list of options.  There are no options used in
    `h23/4`

  ## Format Symbol

  The representation of the `hour` is made in accordance with the following
  table:

  | Symbol  | Midn.	|	Morning	| Noon |	Afternoon	| Midn. |
  | :----:  | :---: | :-----: | :--: | :--------: | :---: |
  |   H     |   0   | 1...11  |  12  |  13...23   |   0   |

  ## Examples:

      iex> Cldr.DateTime.Formatter.h23 %{hour: 10}
      "10"

      iex> Cldr.DateTime.Formatter.h23 %{hour: 13}
      "13"

      iex> Cldr.DateTime.Formatter.h23 %{hour: 21}
      "21"

      iex> Cldr.DateTime.Formatter.h23 %{hour: 24}
      "0"

      iex> Cldr.DateTime.Formatter.h23 %{hour: 0}
      "0"

  """
  @spec h23(Calendar.time(), integer, Keyword.t()) ::
          String.t() | {:error, String.t()}

  def h23(h23, n \\ @default_format, options \\ [])

  def h23(h23, options, []) when is_list(options) do
    {locale, backend} = extract_locale!(options)
    h23(h23, @default_format, locale, backend, Map.new(options))
  end

  def h23(h23, n, options) do
    {locale, backend} = extract_locale!(options)
    h23(h23, n, locale, backend, Map.new(options))
  end

  @spec h23(Calendar.time(), integer, locale(), Cldr.backend(), map()) ::
          String.t() | {:error, String.t()}

  def h23(time, n, locale, backend, options \\ %{})

  def h23(%{hour: hour}, n, _locale, _backend, _options) when abs(hour) in [0, 24] do
    0
    |> pad(n)
  end

  def h23(%{hour: hour}, n, _locale, _backend, _options) when abs(hour) in 1..23 do
    abs(hour)
    |> pad(n)
  end

  def h23(time, _n, _locale, _backend, _options) do
    error_return(time, "H", [:hour])
  end

  @doc """
  Returns the `:minute` of a `time` or `datetime` (format symbol `m`) as number
  in string format.  The number of `m`'s in the format determines the formatting.

  ## Arguments

  * `time` is a `Time` struct or any map that contains at least the key `:minute`

  * `n` is the number of digits to which `:minute` is padded

  * `locale` is any valid locale name returned by `Cldr.known_locale_names/0`
    or a `Cldr.LanguageTag` struct. The default is `Cldr.get_locale/0`

  * `options` is a `Keyword` list of options.  There are no options used in
    `minute/4`

  ## Format Symbol

  The representation of the `minute` is made in accordance with the following
  table:

  | Symbol | Results    | Description                                           |
  | :----  | :--------- | :---------------------------------------------------- |
  | m      | 3, 10      | Minimim digits of minutes                             |
  | mm     | "03", "12" | Number of minutes zero-padded to 2 digits             |

  ## Examples

      iex> Cldr.DateTime.Formatter.minute %{minute: 3}, 1
      3

      iex> Cldr.DateTime.Formatter.minute %{minute: 3}, 2
      "03"

  """
  @spec minute(Calendar.time(), integer, Keyword.t()) ::
          String.t() | {:error, String.t()}

  def minute(minute, n \\ @default_format, options \\ [])

  def minute(minute, options, []) when is_list(options) do
    {locale, backend} = extract_locale!(options)
    minute(minute, @default_format, locale, backend, Map.new(options))
  end

  def minute(minute, n, options) do
    {locale, backend} = extract_locale!(options)
    minute(minute, n, locale, backend, Map.new(options))
  end

  @spec minute(Calendar.time(), integer, locale(), Cldr.backend(), map()) ::
          String.t() | {:error, String.t()}

  def minute(time, n, locale, backend, options \\ %{})

  def minute(%{minute: minute}, 1, _locale, _backend, _options) do
    minute
  end

  def minute(%{minute: minute}, 2 = n, _locale, _backend, _options) do
    minute
    |> pad(n)
  end

  def minute(time, _n, _locale, _backend, _options) do
    error_return(time, "m", [:minute])
  end

  @doc """
  Returns the `:second` of a `time` or `datetime` (format symbol `s`) as number
  in string format.  The number of `s`'s in the format determines the formatting.

  ## Arguments

  * `time` is a `Time` struct or any map that contains at least the key `:second`

  * `n` is the number of digits to which `:hour` is padded

  * `locale` is any valid locale name returned by `Cldr.known_locale_names/0`
    or a `Cldr.LanguageTag` struct. The default is `Cldr.get_locale/0`

  * `options` is a `Keyword` list of options.  There are no options used in
    `second/4`

  ## Format Symbol

  The representation of the `second` is made in accordance with the following
  table:

  | Symbol | Results    | Description                                           |
  | :----  | :--------- | :---------------------------------------------------- |
  | s      | 3, 48      | Minimim digits of seconds                             |
  | ss     | "03", "48" | Number of seconds zero-padded to 2 digits             |

  ## Examples

      iex> Cldr.DateTime.Formatter.second %{second: 23}, 1
      "23"

      iex> Cldr.DateTime.Formatter.second %{second: 4}, 2
      "04"
  """
  @spec second(Calendar.time(), integer, Keyword.t()) ::
          String.t() | {:error, String.t()}

  def second(second, n \\ @default_format, options \\ [])

  def second(second, options, []) when is_list(options) do
    {locale, backend} = extract_locale!(options)
    second(second, @default_format, locale, backend, Map.new(options))
  end

  def second(second, n, options) do
    {locale, backend} = extract_locale!(options)
    second(second, n, locale, backend, Map.new(options))
  end

  @spec second(Calendar.time(), integer, locale(), Cldr.backend(), map()) ::
          String.t() | {:error, String.t()}

  def second(time, n, locale, backend, options \\ %{})

  def second(%{second: second}, n, _locale, _backend, _options) do
    second
    |> pad(n)
  end

  def second(time, _n, _locale, _backend, _options) do
    error_return(time, "s", [:second])
  end

  @doc """
  Returns the `:second` of a `time` or `datetime` (format symbol `S`) as float
  in string format. The seconds are calculate to include microseconds if they
  are available.  The number of `S`'s in the format determines the formatting.

  ## Arguments

  * `time` is a `Time` struct or any map that contains at least the key `:second`
    with and optional `:microsecond` key of the format used by `Time`

  * `n` is the number of fractional digits to which the float number of seconds
    is rounded

  * `locale` is any valid locale name returned by `Cldr.known_locale_names/0`
    or a `Cldr.LanguageTag` struct. The default is `Cldr.get_locale/0`

  * `options` is a `Keyword` list of options.  There are no options used in
    `fractional_second/4`

  ## Format Symbol

  The representation of the `second` is made in accordance with the following
  table:

  | Symbol | Results    | Description                                           |
  | :----  | :--------- | :---------------------------------------------------- |
  | S      | "4.0"      | Minimim digits of fractional seconds                  |
  | SS     | "4.00"     | Number of seconds zero-padded to 2 fractional digits  |
  | SSS    | "4.002"    | Number of seconds zero-padded to 3 fractional digits  |

  ## Examples

      iex> Cldr.DateTime.Formatter.fractional_second %{second: 4, microsecond: {2000, 3}}, 1
      "4.0"

      iex> Cldr.DateTime.Formatter.fractional_second %{second: 4, microsecond: {2000, 3}}, 3
      "4.002"

      iex> Cldr.DateTime.Formatter.fractional_second %{second: 4}, 1
      "4"

  """
  @spec fractional_second(Calendar.time(), integer, Keyword.t()) ::
          String.t() | {:error, String.t()}

  def fractional_second(fractional_second, n \\ @default_format, options \\ [])

  def fractional_second(fractional_second, options, []) when is_list(options) do
    {locale, backend} = extract_locale!(options)
    fractional_second(fractional_second, @default_format, locale, backend, Map.new(options))
  end

  def fractional_second(fractional_second, n, options) do
    {locale, backend} = extract_locale!(options)
    fractional_second(fractional_second, n, locale, backend, Map.new(options))
  end

  @spec fractional_second(Calendar.time(), integer, locale(), Cldr.backend(), map()) ::
          String.t() | {:error, String.t()}

  # Note that TR35 says we should truncate the number of decimal digits
  # but we are rounding
  def fractional_second(time, n, locale, backend, options \\ %{})

  @microseconds 1_000_000
  def fractional_second(
        %{second: second, microsecond: {fraction, resolution}},
        n,
        _locale,
        _backend,
        _options
      ) do
    rounding = min(resolution, n)

    (second * 1.0 + fraction / @microseconds)
    |> Float.round(rounding)
    |> to_string
  end

  def fractional_second(%{second: second}, n, _locale, _backend, _options) do
    second
    |> pad(n)
  end

  def fractional_second(time, _n, _locale, _backend, _options) do
    error_return(time, "S", [:second])
  end

  @doc """
  Returns the `time` (format symbol `A`) as millisenconds since
  midnight.

  ## Arguments

  * `time` is a `Time` struct or any map that contains at least the key `:second`
    with and optional `:microsecond` key of the format used by `Time`

  * `n` is the number of fractional digits to which the float number of seconds
    is rounded

  * `locale` is any valid locale name returned by `Cldr.known_locale_names/0`
    or a `Cldr.LanguageTag` struct. The default is `Cldr.get_locale/0`

  * `options` is a `Keyword` list of options.  There are no options used in
    `millisecond/4`

  ## Format Symbol

  The representation of the `milliseconds` is made in accordance with the following
  table:

  | Symbol | Results    | Description                                             |
  | :----  | :--------- | :------------------------------------------------------ |
  | A+     | "4000"     | Minimum necessary digits of milliseconds since midnight |

  ## Examples

      iex> Cldr.DateTime.Formatter.millisecond %{hour: 0, minute: 0,
      ...>   second: 4, microsecond: {2000, 3}}, 1
      "4002"

      iex> Cldr.DateTime.Formatter.millisecond %{hour: 0, minute: 0, second: 4}, 1
      "4000"

      iex> Cldr.DateTime.Formatter.millisecond %{hour: 10, minute: 10, second: 4}, 1
      "36604000"

      iex> Cldr.DateTime.Formatter.millisecond ~T[07:35:13.215217]
      "27313215"

  """
  @spec millisecond(Calendar.time(), integer, Keyword.t()) ::
          String.t() | {:error, String.t()}

  def millisecond(millisecond, n \\ @default_format, options \\ [])

  def millisecond(millisecond, options, []) when is_list(options) do
    {locale, backend} = extract_locale!(options)
    millisecond(millisecond, @default_format, locale, backend, Map.new(options))
  end

  def millisecond(millisecond, n, options) do
    {locale, backend} = extract_locale!(options)
    millisecond(millisecond, n, locale, backend, Map.new(options))
  end

  @milliseconds 1_000
  @spec millisecond(Calendar.time(), integer, locale(), Cldr.backend(), map()) ::
          String.t() | {:error, String.t()}

  def millisecond(time, n, locale, backend, options \\ %{})

  def millisecond(
        %{hour: hour, minute: minute, second: second, microsecond: {fraction, _resolution}},
        n,
        _locale,
        _backend,
        _options
      ) do
    (rem(hour, 24) * @milliseconds * 60 * 60 + minute * @milliseconds * 60 +
       second * @milliseconds + div(fraction, @milliseconds))
    |> pad(n)
  end

  def millisecond(%{hour: hour, minute: minute, second: second}, n, _locale, _backend, _options) do
    (rem(hour, 24) * @milliseconds * 60 * 60 + minute * @milliseconds * 60 +
       second * @milliseconds)
    |> pad(n)
  end

  def millisecond(time, _n, _locale, _backend, _options) do
    error_return(time, "A", [:hour, :minute, :second])
  end

  @doc """
  Returns the generic non-location format of a timezone (format symbol `v`)
  from a `DateTime` or `Time`.

  Since Elixir does not provide full time zone support, we return here only
  the `:time_zone` element of the provided `DateTime` or other struct without
  any localization.

  ## Arguments

  * `time` is a `Time` struct or any map that contains at least the key `:time_zone`
    key of the format used by `Time`

  * `n` is the generic non-location timezone format and is either `1` (the
    default) or `4`

  * `locale` is any valid locale name returned by `Cldr.known_locale_names/0`
    or a `Cldr.LanguageTag` struct. The default is `Cldr.get_locale/0`

  * `options` is a `Keyword` list of options.  There are no options used in
    `zone_generic/4`

  ## Format Symbol

  The representation of the `timezone` is made in accordance with the following
  table:

  | Symbol | Results    | Description                                             |
  | :----  | :--------- | :------------------------------------------------------ |
  | v      | "Etc/UTC"  | `:time_zone` key, unlocalised                           |
  | vvvv   | "unk"      | Generic timezone name.  Currently returns only "unk"    |

  ## Examples

      iex> Cldr.DateTime.Formatter.zone_generic %{time_zone: "Etc/UTC",
      ...>   utc_offset: 0, std_offset: 0}, 4
      "GMT"

      iex> Cldr.DateTime.Formatter.zone_generic %{time_zone: "Etc/UTC",
      ...>   utc_offset: 0, std_offset: 0}, 1
      "Etc/UTC"

  """
  @spec zone_generic(Calendar.time(), integer, Keyword.t()) ::
          String.t() | {:error, String.t()}

  def zone_generic(zone_generic, n \\ @default_format, options \\ [])

  def zone_generic(zone_generic, options, []) when is_list(options) do
    {locale, backend} = extract_locale!(options)
    zone_generic(zone_generic, @default_format, locale, backend, Map.new(options))
  end

  def zone_generic(zone_generic, n, options) do
    {locale, backend} = extract_locale!(options)
    zone_generic(zone_generic, n, locale, backend, Map.new(options))
  end

  @spec zone_generic(Calendar.time(), integer, locale(), Cldr.backend(), map()) ::
          String.t() | {:error, String.t()}

  def zone_generic(time, n, locale, backend, options \\ %{})

  def zone_generic(%{time_zone: time_zone}, 1, _locale, _backend, _options) do
    time_zone
  end

  def zone_generic(time, 4, locale, backend, options) do
    zone_id(time, 4, locale, backend, options)
  end

  def zone_generic(time, _n, _locale, _backend, _options) do
    error_return(time, "v", [:time_zone, :utc_offset, :std_offset])
  end

  @doc """
  Returns the specific non-location format of a timezone (format symbol `z`)
  from a `DateTime` or `Time`.

  Since Elixir does not provide full time zone support, we return here only
  the `:time_zone` element of the provided `DateTime` or other struct without
  any localization.

  ## Arguments

  * `time` is a `Time` struct or any map that contains at least the `:zone_abbr`,
  `:utc_offset` and `:std_offset` keys of the format used by `Time`

  * `n` is the specific non-location timezone format and is in the range `1..4`

  * `locale` is any valid locale name returned by `Cldr.known_locale_names/0`
    or a `Cldr.LanguageTag` struct. The default is `Cldr.get_locale/0`

  * `options` is a `Keyword` list of options.  There are no options used in
   `zone_short/4`

  ## Format Symbol

  The representation of the `timezone` is made in accordance with the following
  table:

  | Symbol | Results    | Description                                             |
  | :----  | :--------- | :------------------------------------------------------ |
  | z..zzz | "UTC"      | `:zone_abbr` key, unlocalised                           |
  | zzzz   | "GMT"      | Delegates to `zone_gmt/4`                               |

  ## Examples

      iex> Cldr.DateTime.Formatter.zone_short %{zone_abbr: "UTC",
      ...>   utc_offset: 0, std_offset: 0}, 1
      "UTC"

      iex> Cldr.DateTime.Formatter.zone_short %{zone_abbr: "UTC",
      ...>   utc_offset: 0, std_offset: 0}, 4
      "GMT"

  """
  @spec zone_short(Calendar.time(), integer, Keyword.t()) ::
          String.t() | {:error, String.t()}

  def zone_short(zone_short, n \\ @default_format, options \\ [])

  def zone_short(zone_short, options, []) when is_list(options) do
    {locale, backend} = extract_locale!(options)
    zone_short(zone_short, @default_format, locale, backend, Map.new(options))
  end

  def zone_short(zone_short, n, options) do
    {locale, backend} = extract_locale!(options)
    zone_short(zone_short, n, locale, backend, Map.new(options))
  end

  @spec zone_short(Calendar.time(), integer, locale(), Cldr.backend(), map()) ::
          String.t() | {:error, String.t()}

  def zone_short(time, n, locale, backend, options \\ %{})

  def zone_short(%{zone_abbr: zone_abbr}, n, _locale, _backend, _options) when n in 1..3 do
    zone_abbr
  end

  def zone_short(%{zone_abbr: _zone_abbr} = time, 4 = n, locale, backend, options) do
    zone_gmt(time, n, locale, backend, options)
  end

  def zone_short(time, _n, _locale, _backend, _options) do
    error_return(time, "z", [:zone_abbr])
  end

  @doc """
  Returns the time zone ID (format symbol `V`) part of a `DateTime` or `Time`

  For now the short timezone name, exemplar city and generic location
  formats are not supported and therefore return the fallbacks defined in CLDR.

  ## Arguments

  * `time` is a `Time` struct or any map that contains at least the `:utc_offset`
    and `:std_offset` keys of the format used by `Time`

  * `n` is the specific non-location timezone format and is in the range `1..4`

  * `locale` is any valid locale name returned by `Cldr.known_locale_names/0`
    or a `Cldr.LanguageTag` struct. The default is `Cldr.get_locale/0`

  * `options` is a `Keyword` list of options.  There are no options used in
   `zone_id/4`

  ## Format Symbol

  The representation of the `timezone ID` is made in accordance with the following
  table:

  | Symbol | Results        | Description                                             |
  | :----  | :------------- | :------------------------------------------------------ |
  | V      | "unk"          | `:zone_abbr` key, unlocalised                           |
  | VV     | "Etc/UTC       | Delegates to `zone_gmt/4`                               |
  | VVV    | "Unknown City" | Examplar city.  Not supported.                          |
  | VVVV   | "GMT"          | Delegates to `zone_gmt/4                                |

  ## Examples

      iex> Cldr.DateTime.Formatter.zone_id %{time_zone: "Etc/UTC",
      ...>   utc_offset: 0, std_offset: 0}, 1
      "unk"

      iex> Cldr.DateTime.Formatter.zone_id %{time_zone: "Etc/UTC",
      ...>   utc_offset: 0, std_offset: 0}, 2
      "Etc/UTC"

      iex> Cldr.DateTime.Formatter.zone_id %{time_zone: "Etc/UTC",
      ...>   utc_offset: 0, std_offset: 0}, 3
      "Unknown City"

      iex> Cldr.DateTime.Formatter.zone_id %{time_zone: "Etc/UTC",
      ...>   utc_offset: 0, std_offset: 0}, 4
      "GMT"

  """
  @spec zone_id(Calendar.time(), integer, Keyword.t()) ::
          String.t() | {:error, String.t()}

  def zone_id(zone_id, n \\ @default_format, options \\ [])

  def zone_id(zone_id, options, []) when is_list(options) do
    {locale, backend} = extract_locale!(options)
    zone_id(zone_id, @default_format, locale, backend, Map.new(options))
  end

  def zone_id(zone_id, n, options) do
    {locale, backend} = extract_locale!(options)
    zone_id(zone_id, n, locale, backend, Map.new(options))
  end

  @spec zone_id(Calendar.time(), integer, locale(), Cldr.backend(), map()) ::
          String.t() | {:error, String.t()}

  def zone_id(time, n, locale, backend, options \\ %{})

  def zone_id(%{time_zone: _time_zone}, 1, _locale, _backend, _options) do
    "unk"
  end

  def zone_id(%{time_zone: time_zone}, 2, _locale, _backend, _options) do
    time_zone
  end

  def zone_id(%{time_zone: _time_zone}, 3, _locale, _backend, _options) do
    "Unknown City"
  end

  def zone_id(%{time_zone: _time_zone} = time, 4, locale, backend, options) do
    zone_gmt(time, 4, locale, backend, options)
  end

  def zone_id(time, _n, _locale, _backend, _options) do
    error_return(time, "V", [:time_zone])
  end

  @doc """
  Returns the basic zone offset (format symbol `Z`) part of a `DateTime` or `Time`,

  The ISO8601 basic format with hours, minutes and optional seconds fields.
  The format is equivalent to RFC 822 zone format (when optional seconds field
  is absent). This is equivalent to the "xxxx" specifier.

  ## Arguments

  * `time` is a `Time` struct or any map that contains at least the `:utc_offset`
    and `:std_offset` keys of the format used by `Time`

  * `n` is the specific non-location timezone format and is in the range `1..4`

  * `locale` is any valid locale name returned by `Cldr.known_locale_names/0`
    or a `Cldr.LanguageTag` struct. The default is `Cldr.get_locale/0`

  * `options` is a `Keyword` list of options.  There are no options used in
    `zone_basic/4`

  ## Format Symbol

  The representation of the `timezone` is made in accordance with the following
  table:

  | Symbol | Results        | Description                                             |
  | :----  | :------------- | :------------------------------------------------------ |
  | Z..ZZZ | "+0100"        | ISO8601 Basic Format with hours and minutes             |
  | ZZZZ   | "+01:00"       | Delegates to `zone_gmt/4                                |
  | ZZZZZ  | "+01:00:10"    | ISO8601 Extended format with optional seconds           |

  ## Examples

      iex> Cldr.DateTime.Formatter.zone_basic %{time_zone: "Etc/UTC",
      ...>   utc_offset: 3600, std_offset: 0}, 1
      "+0100"

      iex> Cldr.DateTime.Formatter.zone_basic %{time_zone: "Etc/UTC",
      ...>   utc_offset: 3610, std_offset: 0}, 4
      "GMT+01:00"

      iex> Cldr.DateTime.Formatter.zone_basic %{time_zone: "Etc/UTC",
      ...>   utc_offset: 0, std_offset: 0}, 5
      "Z"

      iex> Cldr.DateTime.Formatter.zone_basic %{time_zone: "Etc/UTC",
      ...>   utc_offset: 3610, std_offset: 0}, 5
      "+01:00:10"

  """
  @spec zone_basic(Calendar.time(), integer, Keyword.t()) ::
          String.t() | {:error, String.t()}

  def zone_basic(zone_basic, n \\ @default_format, options \\ [])

  def zone_basic(zone_basic, options, []) when is_list(options) do
    {locale, backend} = extract_locale!(options)
    zone_basic(zone_basic, @default_format, locale, backend, Map.new(options))
  end

  def zone_basic(zone_basic, n, options) do
    {locale, backend} = extract_locale!(options)
    zone_basic(zone_basic, n, locale, backend, Map.new(options))
  end

  @spec zone_basic(Calendar.time(), integer, locale(), Cldr.backend(), map()) ::
          String.t() | {:error, String.t()}

  def zone_basic(time, n, locale, backend, options \\ %{})

  def zone_basic(time, n, _locale, _backend, _options) when n in 1..3 do
    {hours, minutes, seconds} = Timezone.time_from_zone_offset(time)
    iso8601_tz_format(%{hour: hours, minute: minutes, second: seconds}, format: :basic)
  end

  def zone_basic(time, 4 = n, locale, backend, options) do
    zone_gmt(time, n, locale, backend, options)
  end

  def zone_basic(time, 5, _locale, _backend, _options) do
    {hours, minutes, seconds} = Timezone.time_from_zone_offset(time)
    iso8601_tz_format(%{hour: hours, minute: minutes, second: seconds}, format: :extended)
  end

  def zone_basic(time, _n, _locale, _backend, _options) do
    error_return(time, "Z", [:utc_offset])
  end

  @doc """
  Returns the ISO zone offset (format symbol `X`) part of a `DateTime` or `Time`,

  This is the ISO8601 format with hours, minutes and optional seconds fields with
  "Z" as the identifier if the timezone offset is 0.

  ## Arguments

  * `time` is a `Time` struct or any map that contains at least the `:utc_offset`
    and `:std_offset` keys of the format used by `Time`

  * `n` is the specific non-location timezone format and is in the range `1..4`

  * `locale` is any valid locale name returned by `Cldr.known_locale_names/0`
    or a `Cldr.LanguageTag` struct. The default is `Cldr.get_locale/0`

  * `options` is a `Keyword` list of options.  There are no options used in
    `zone_iso_z/4`

  ## Format Symbol

  The representation of the `timezone offset` is made in accordance with the following
  table:

  | Symbol | Results        | Description                                                              |
  | :----  | :------------- | :----------------------------------------------------------------------- |
  | X      | "+01"          | ISO8601 Basic Format with hours and optional minutes or "Z"              |
  | XX     | "+0100"        | ISO8601 Basic Format with hours and minutes or "Z"                       |
  | XXX    | "+0100"        | ISO8601 Basic Format with hours and minutes, optional seconds or "Z"     |
  | XXXX   | "+010059"      | ISO8601 Basic Format with hours and minutes, optional seconds or "Z"     |
  | XXXXX  | "+01:00:10"    | ISO8601 Extended Format with hours and minutes, optional seconds or "Z"  |

  ## Examples

      iex> Cldr.DateTime.Formatter.zone_iso_z %{time_zone: "Etc/UTC",
      ...>   utc_offset: 3610, std_offset: 0}, 1
      "+01"

      iex> Cldr.DateTime.Formatter.zone_iso_z %{time_zone: "Etc/UTC",
      ...>   utc_offset: 3610, std_offset: 0}, 2
      "+0100"

      iex> Cldr.DateTime.Formatter.zone_iso_z %{time_zone: "Etc/UTC",
      ...>   utc_offset: 3610, std_offset: 0}, 3
      "+01:00:10"

      iex> Cldr.DateTime.Formatter.zone_iso_z %{time_zone: "Etc/UTC",
      ...>   utc_offset: 3610, std_offset: 0}, 4
      "+010010"

      iex> Cldr.DateTime.Formatter.zone_iso_z %{time_zone: "Etc/UTC",
      ...>   utc_offset: 3610, std_offset: 0}, 5
      "+01:00:10"

      iex> Cldr.DateTime.Formatter.zone_iso_z %{time_zone: "Etc/UTC",
      ...>   utc_offset: 0, std_offset: 0}, 5
      "Z"

      iex> Cldr.DateTime.Formatter.zone_iso_z %{time_zone: "Etc/UTC",
      ...>   utc_offset: 0, std_offset: 0}, 4
      "Z"

      iex> Cldr.DateTime.Formatter.zone_iso_z %{time_zone: "Etc/UTC",
      ...>   utc_offset: 0, std_offset: 0}, 3
      "Z"

      iex> Cldr.DateTime.Formatter.zone_iso_z %{time_zone: "Etc/UTC",
      ...>   utc_offset: 0, std_offset: 0}, 2
      "Z"

  """
  @spec zone_iso_z(Calendar.time(), integer, Keyword.t()) ::
          String.t() | {:error, String.t()}

  def zone_iso_z(zone_iso_z, n \\ @default_format, options \\ [])

  def zone_iso_z(zone_iso_z, options, []) when is_list(options) do
    {locale, backend} = extract_locale!(options)
    zone_iso_z(zone_iso_z, @default_format, locale, backend, Map.new(options))
  end

  def zone_iso_z(zone_iso_z, n, options) do
    {locale, backend} = extract_locale!(options)
    zone_iso_z(zone_iso_z, n, locale, backend, Map.new(options))
  end

  @spec zone_iso_z(Calendar.time(), integer, locale(), Cldr.backend(), map()) ::
          String.t() | {:error, String.t()}

  def zone_iso_z(time, n, locale, backend, options \\ %{})

  def zone_iso_z(time, 1, _locale, _backend, _options) do
    case Timezone.time_from_zone_offset(time) do
      {0, 0, _} ->
        "Z"

      {hours, minutes, seconds} ->
        iso8601_tz_format(%{hour: hours, minute: minutes, second: seconds}, format: :basic)
        |> String.replace(~r/00\Z/, "")
    end
  end

  def zone_iso_z(time, 2, _locale, _backend, _options) do
    case Timezone.time_from_zone_offset(time) do
      {0, 0, _} ->
        "Z"

      {hours, minutes, seconds} ->
        iso8601_tz_format(%{hour: hours, minute: minutes, second: seconds}, format: :basic)
    end
  end

  def zone_iso_z(time, 3, _locale, _backend, _options) do
    case Timezone.time_from_zone_offset(time) do
      {0, 0, _} ->
        "Z"

      {hours, minutes, seconds} ->
        iso8601_tz_format(%{hour: hours, minute: minutes, second: seconds}, format: :extended)
    end
  end

  def zone_iso_z(time, 4, _locale, _backend, _options) do
    case Timezone.time_from_zone_offset(time) do
      {0, 0, _} ->
        "Z"

      {hours, minutes, 0 = seconds} ->
        iso8601_tz_format(%{hour: hours, minute: minutes, second: seconds}, format: :basic)

      {hours, minutes, seconds} ->
        iso8601_tz_format(%{hour: hours, minute: minutes, second: seconds}, format: :basic) <>
          pad(seconds, 2)
    end
  end

  def zone_iso_z(time, 5, _locale, _backend, _options) do
    case Timezone.time_from_zone_offset(time) do
      {0, 0, _} ->
        "Z"

      {hours, minutes, seconds} ->
        iso8601_tz_format(%{hour: hours, minute: minutes, second: seconds}, format: :extended)
    end
  end

  def zone_iso_z(time, _n, _locale, _backend, _options) do
    error_return(time, "X", [:utc_offset])
  end

  @doc """
  Returns the ISO zone offset (format symbol `x`) part of a `DateTime` or `Time`,

  This is the ISO8601 format with hours, minutes and optional seconds fields but
  with no "Z" as the identifier if the timezone offset is 0.

  ## Arguments

  * `time` is a `Time` struct or any map that contains at least the `:utc_offset`
    and `:std_offset` keys of the format used by `Time`

  * `n` is the specific non-location timezone format and is in the range `1..4`

  * `locale` is any valid locale name returned by `Cldr.known_locale_names/0`
    or a `Cldr.LanguageTag` struct. The default is `Cldr.get_locale/0`

  * `options` is a `Keyword` list of options.  There are no options used in
    `zone_iso/4`

  ## Format Symbol

  The representation of the `timezone offset` is made in accordance with the following
  table:

  | Symbol | Results        | Description                                                       |
  | :----  | :------------- | :---------------------------------------------------------------- |
  | x      | "+0100"        | ISO8601 Basic Format with hours and optional minutes              |
  | xx     | "-0800"        | ISO8601 Basic Format with hours and minutes                       |
  | xxx    | "+01:00"       | ISO8601 Extended Format with hours and minutes                    |
  | xxxx   | "+010059"      | ISO8601 Basic Format with hours and minutes, optional seconds     |
  | xxxxx  | "+01:00:10"    | ISO8601 Extended Format with hours and minutes, optional seconds  |

  ## Examples

      iex> Cldr.DateTime.Formatter.zone_iso %{time_zone: "Etc/UTC",
      ...>   utc_offset: 3610, std_offset: 0}, 1
      "+01"

      iex> Cldr.DateTime.Formatter.zone_iso %{time_zone: "Etc/UTC",
      ...>   utc_offset: 3610, std_offset: 0}, 2
      "+0100"

      iex> Cldr.DateTime.Formatter.zone_iso %{time_zone: "Etc/UTC",
      ...>   utc_offset: 3610, std_offset: 0}, 3
      "+01:00"

      iex> Cldr.DateTime.Formatter.zone_iso %{time_zone: "Etc/UTC",
      ...>   utc_offset: 3610, std_offset: 0}, 4
      "+010010"

      iex> Cldr.DateTime.Formatter.zone_iso %{time_zone: "Etc/UTC",
      ...>   utc_offset: 3610, std_offset: 0}, 5
      "+01:00:10"

      iex> Cldr.DateTime.Formatter.zone_iso %{time_zone: "Etc/UTC",
      ...>   utc_offset: 0, std_offset: 0}, 5
      "+00:00"

      iex> Cldr.DateTime.Formatter.zone_iso %{time_zone: "Etc/UTC",
      ...>   utc_offset: 0, std_offset: 0}, 4
      "+0000"

      iex> Cldr.DateTime.Formatter.zone_iso %{time_zone: "Etc/UTC",
      ...>   utc_offset: 0, std_offset: 0}, 3
      "+00:00"

      iex> Cldr.DateTime.Formatter.zone_iso %{time_zone: "Etc/UTC",
      ...>   utc_offset: 0, std_offset: 0}, 2
      "+0000"

      iex> Cldr.DateTime.Formatter.zone_iso %{time_zone: "Etc/UTC",
      ...>   utc_offset: 0, std_offset: 0}, 1
      "+00"

  """
  @spec zone_iso(Calendar.time(), integer, Keyword.t()) ::
          String.t() | {:error, String.t()}

  def zone_iso(zone_iso, n \\ @default_format, options \\ [])

  def zone_iso(zone_iso, options, []) when is_list(options) do
    {locale, backend} = extract_locale!(options)
    zone_iso(zone_iso, @default_format, locale, backend, Map.new(options))
  end

  def zone_iso(zone_iso, n, options) do
    {locale, backend} = extract_locale!(options)
    zone_iso(zone_iso, n, locale, backend, Map.new(options))
  end

  @iso_utc_offset_hours_minutes "+00:00"
  @spec zone_iso(Calendar.time(), integer, locale(), Cldr.backend(), map()) ::
          String.t() | {:error, String.t()}

  def zone_iso(time, n, locale, backend, options \\ %{})

  def zone_iso(time, 1, _locale, _backend, _options) do
    with {hours, minutes, seconds} <- Timezone.time_from_zone_offset(time) do
      iso8601_tz_format(%{hour: hours, minute: minutes, second: seconds}, format: :basic)
      |> String.replace(~r/00\Z/, "")
    end
  end

  def zone_iso(time, 2, _locale, _backend, _options) do
    with {hours, minutes, seconds} = Timezone.time_from_zone_offset(time) do
      iso8601_tz_format(%{hour: hours, minute: minutes, second: seconds}, format: :basic)
    end
  end

  def zone_iso(time, 3, _locale, _backend, _options) do
    with {hours, minutes, seconds} <- Timezone.time_from_zone_offset(time) do
      case {hours, minutes, seconds} do
        {0, 0, _} ->
          @iso_utc_offset_hours_minutes

        {hours, minutes, _seconds} ->
          iso8601_tz_format(%{hour: hours, minute: minutes, second: 0}, format: :extended)
      end
    end
  end

  def zone_iso(time, 4, _locale, _backend, _options) do
    with {hours, minutes, seconds} <- Timezone.time_from_zone_offset(time) do
      case {hours, minutes, seconds} do
        {hours, minutes, 0 = seconds} ->
          iso8601_tz_format(%{hour: hours, minute: minutes, second: seconds}, format: :basic)

        {hours, minutes, seconds} ->
          iso8601_tz_format(%{hour: hours, minute: minutes, second: seconds}, format: :basic) <>
            pad(seconds, 2)
      end
    end
  end

  def zone_iso(time, 5, _locale, _backend, _options) do
    with {hours, minutes, seconds} <- Timezone.time_from_zone_offset(time) do
      case {hours, minutes, seconds} do
        {0, 0, 0} ->
          @iso_utc_offset_hours_minutes

        {hours, minutes, seconds} ->
          iso8601_tz_format(%{hour: hours, minute: minutes, second: seconds}, format: :extended)
      end
    end
  end

  def zone_iso(time, _n, _locale, _backend, _options) do
    error_return(time, "x", [:utc_offset])
  end

  @doc """
  Returns the short localised GMT offset (format symbol `O`) part of a
  `DateTime` or `Time`.

  ## Arguments

  * `time` is a `Time` struct or any map that contains at least the `:utc_offset`
    and `:std_offset` keys of the format used by `Time`

  * `n` is the specific non-location timezone format and is in the range `1..4`

  * `locale` is any valid locale name returned by `Cldr.known_locale_names/0`
    or a `Cldr.LanguageTag` struct. The default is `Cldr.get_locale/0`

  * `options` is a `Keyword` list of options.  There are no options used in
    `zone_gmt/4`

  ## Format Symbol

  The representation of the `GMT offset` is made in accordance with the following
  table:

  | Symbol | Results        | Description                                                     |
  | :----  | :------------- | :-------------------------------------------------------------- |
  | O      | "GMT+1"        | Short localised GMT format                                      |
  | OOOO   | "GMT+01:00"    | Long localised GMT format                                       |

  ## Examples

      iex> Cldr.DateTime.Formatter.zone_gmt %{time_zone: "Etc/UTC",
      ...>   utc_offset: 3610, std_offset: 0}, 1
      "GMT+1"

      iex> Cldr.DateTime.Formatter.zone_gmt %{time_zone: "Etc/UTC",
      ...>   utc_offset: 3610, std_offset: 0}, 4
      "GMT+01:00"

  """
  @spec zone_gmt(Calendar.time(), integer, Keyword.t()) ::
          String.t() | {:error, String.t()}

  def zone_gmt(zone_gmt, n \\ @default_format, options \\ [])

  def zone_gmt(zone_gmt, options, []) when is_list(options) do
    {locale, backend} = extract_locale!(options)
    zone_gmt(zone_gmt, @default_format, locale, backend, Map.new(options))
  end

  def zone_gmt(zone_gmt, n, options) do
    {locale, backend} = extract_locale!(options)
    zone_gmt(zone_gmt, n, locale, backend, Map.new(options))
  end

  @spec zone_gmt(Calendar.time(), integer, locale(), Cldr.backend(), map()) ::
          String.t() | {:error, String.t()}

  def zone_gmt(time, n, locale, backend, options \\ %{})

  def zone_gmt(time, 1, locale, backend, _options) do
    {hours, minutes, seconds} = Timezone.time_from_zone_offset(time)
    backend = Module.concat(backend, DateTime.Formatter)

    backend.gmt_tz_format(locale, %{hour: hours, minute: minutes, second: seconds}, format: :short)
  end

  def zone_gmt(time, 4, locale, backend, _options) do
    {hours, minutes, seconds} = Timezone.time_from_zone_offset(time)
    backend = Module.concat(backend, DateTime.Formatter)
    backend.gmt_tz_format(locale, %{hour: hours, minute: minutes, second: seconds}, format: :long)
  end

  def zone_gmt(time, _n, _locale, _backend, _options) do
    error_return(time, "O", [:utc_offset])
  end

  @doc """
  Returns a literal.

  ## Example

      iex> Cldr.DateTime.Formatter.literal %{time_zone:
      ...>   "Etc/UTC", utc_offset: 0, std_offset: 0}, "A literal"
      "A literal"

  """
  @spec literal(any(), String.t(), Keyword.t()) :: String.t()

  def literal(date, literal, options \\ []) do
    {locale, backend} = extract_locale!(options)
    literal(date, literal, locale, backend, Map.new(options))
  end

  @spec literal(any(), String.t(), locale(), Cldr.backend(), map()) :: String.t()

  def literal(_date, binary, locale, backend, options \\ %{})

  def literal(_date, binary, _locale, _backend, _options) do
    binary
  end

  # Helpers

  # ISO 8601 time zone formats:
  # The ISO 8601 basic format does not use a separator character between hours
  # and minutes field, while the extended format uses colon (':') as the
  # separator. The ISO 8601 basic format with hours and minutes fields is
  # equivalent to RFC 822 zone format.
  #
  # "-0800" (basic)
  # "-08" (basic - short)
  # "-08:00" (extended)
  # "Z" (UTC)
  defp iso8601_tz_format(%{hour: _hour, minute: _minute} = time, options) do
    iso8601_tz_format_type(time, options[:format] || :basic)
  end

  defp iso8601_tz_format_type(%{hour: 0, minute: 0}, :extended) do
    "Z"
  end

  defp iso8601_tz_format_type(%{hour: hour, minute: _minute} = time, :basic) do
    sign(hour) <> h23(time, 2) <> minute(time, 2)
  end

  defp iso8601_tz_format_type(%{hour: hour, minute: _minute} = time, :short) do
    sign(hour) <> h23(time, 2)
  end

  defp iso8601_tz_format_type(%{hour: hour, minute: _minute} = time, :long) do
    sign(hour) <> h23(time, 2) <> ":" <> minute(time, 2)
  end

  defp iso8601_tz_format_type(%{hour: hour, minute: _minute, second: 0} = time, :extended) do
    sign(hour) <> h23(time, 2) <> ":" <> minute(time, 2)
  end

  defp iso8601_tz_format_type(%{hour: hour, minute: _minute, second: _second} = time, :extended) do
    sign(hour) <> h23(time, 2) <> ":" <> minute(time, 2) <> ":" <> second(time, 2)
  end

  defp iso8601_tz_format_type(%{hour: hour, minute: _minute} = time, :extended) do
    sign(hour) <> h23(time, 2) <> ":" <> minute(time, 2)
  end

  defp sign(number) when number >= 0, do: "+"
  defp sign(_number), do: "-"

  defp pad(integer, n) when is_integer(integer) and integer >= 0 do
    padding = n - number_of_digits(integer)

    if padding <= 0 do
      Integer.to_string(integer)
    else
      :erlang.iolist_to_binary([List.duplicate(?0, padding), Integer.to_string(integer)])
    end
  end

  defp pad(integer, n) when is_integer(integer) and integer < 0 do
    :erlang.iolist_to_binary([?-, pad(abs(integer), n)])
  end

  defp pad(integer, n) when is_binary(integer) do
    len = String.length(integer)
    if len >= n do
      integer
    else
      String.duplicate("0", n - len) <> integer
    end
  end

  # This should be more performant than doing
  # Enum.count(Integer.digits(n)) for all cases
  # defp number_of_digits(n) when n < 0, do: number_of_digits(abs(n))
  defp number_of_digits(n) when n < 10, do: 1
  defp number_of_digits(n) when n < 100, do: 2
  defp number_of_digits(n) when n < 1_000, do: 3
  defp number_of_digits(n) when n < 10_000, do: 4
  defp number_of_digits(n) when n < 100_000, do: 5
  defp number_of_digits(n) when n < 1_000_000, do: 6
  defp number_of_digits(n) when n < 10_000_000, do: 7
  defp number_of_digits(n) when n < 100_000_000, do: 8
  defp number_of_digits(n) when n < 1_000_000_000, do: 9
  defp number_of_digits(n) when n < 10_000_000_000, do: 10
  defp number_of_digits(n), do: Enum.count(Integer.digits(n))

  @doc false
  def error_return(map, symbol, requirements) do
    requirements =
      requirements
      |> Enum.map(&inspect/1)
      |> join_requirements

    raise Cldr.DateTime.UnresolvedFormat,
          "The format symbol '#{symbol}' requires at map with at least #{requirements}. Found: #{inspect(map)}"
  end

  @doc false
  def join_requirements([]) do
    ""
  end

  def join_requirements([head]) do
    head
  end

  def join_requirements([head, tail]) do
    "#{head} and #{tail}"
  end

  def join_requirements([head | tail]) do
    to_string(head) <> ", " <> join_requirements(tail)
  end

  defp extract_locale!(options) do
    locale = Keyword.get(options, :locale, Cldr.get_locale())
    backend = Keyword.get(options, :backend)

    with {:ok, locale} <- Cldr.validate_locale(locale, backend) do
      {locale, backend || locale.backend}
    else
      {:error, {exception, reason}} -> raise exception, reason
    end
  end

  # Transliterate a string for a specific format code

  defp transliterate(number, format_code, backend, %{_number_systems: number_systems}) do
    if number_system = Map.get(number_systems, format_code) do
      Cldr.Number.System.to_system!(number, number_system, backend)
    else
      number
    end
  end

  defp transliterate(number, _format_code, _backend, _options) do
    number
  end


end<|MERGE_RESOLUTION|>--- conflicted
+++ resolved
@@ -392,14 +392,6 @@
     |> year(n, locale, backend, options)
   end
 
-<<<<<<< HEAD
-  def year(%{year: year}, 1, _locale, _backend, _options) do
-    year
-  end
-
-  def year(%{year: year}, 2 = n, _locale, _backend, _options) do
-    year
-=======
   def year(%{year: _year} = date, 1, _locale, backend, options) do
     date
     |> Cldr.Calendar.calendar_year()
@@ -409,22 +401,16 @@
   def year(%{year: _year} = date, 2 = n, _locale, backend, options) do
     date
     |> Cldr.Calendar.calendar_year()
->>>>>>> f0d35dfd
     |> rem(100)
     |> transliterate("y", backend, options)
     |> pad(n)
   end
 
-<<<<<<< HEAD
-  def year(%{year: year}, n, _locale, _backend, _options) do
-    pad(year, n)
-=======
   def year(%{year: _year} = date, n, _locale, backend, options) do
     date
     |> Cldr.Calendar.calendar_year()
     |> transliterate("y", backend, options)
     |> pad(n)
->>>>>>> f0d35dfd
   end
 
   def year(date, _n, _locale, _backend, _options) do
@@ -1006,7 +992,7 @@
   ## Examples
 
       iex> Cldr.DateTime.Formatter.month ~D[2019-09-08]
-      9
+      "9"
 
       iex> Cldr.DateTime.Formatter.month ~D[2019-09-08], 2
       "09"
@@ -1046,19 +1032,10 @@
     |> month(n, locale, backend, options)
   end
 
-<<<<<<< HEAD
-  def month(%{month: month}, 1, _locale, _backend, _options) do
-    month
-  end
-
-  def month(%{month: month}, 2, _locale, _backend, _options) do
-    pad(month, 2)
-=======
   def month(%{month: _month} = date, n, locale, backend, _options) when n in 1..2 do
     date
     |> Cldr.Calendar.localize(:month, :numeric, :any, backend, locale)
     |> pad(n)
->>>>>>> f0d35dfd
   end
 
   def month(date, 3, locale, backend, _options) do
@@ -1111,7 +1088,7 @@
   ## Examples
 
       iex> Cldr.DateTime.Formatter.standalone_month ~D[2019-09-08]
-      9
+      "9"
 
       iex> Cldr.DateTime.Formatter.standalone_month ~D[2019-09-08], 2
       "09"
@@ -1151,19 +1128,10 @@
     |> standalone_month(n, locale, backend, options)
   end
 
-<<<<<<< HEAD
-  def standalone_month(%{month: month}, 1, _locale, _backend, _options) do
-    month
-  end
-
-  def standalone_month(%{month: month}, 2, _locale, _backend, _options) do
-    pad(month, 2)
-=======
   def standalone_month(%{month: _month} = date, n, locale, backend, _options) when n in 1..2 do
     date
     |> Cldr.Calendar.localize(:month, :numeric, :any, backend, locale)
     |> pad(n)
->>>>>>> f0d35dfd
   end
 
   def standalone_month(date, 3, locale, backend, _options) do
