defmodule Cldr.DateTime.Formatter do
  @moduledoc """
  Functions that implement the formatting for each specific
  format symbol.

  Each format symbol is an ASCII character in the
  range `a-zA-z`.  Although not all characters are used as
  format symbols, all characters are reserved for that use
  requiring that literals be enclosed in single quote
  characters, for example `'a literal'`.

  Variations of each format are defined by repeating the
  format symbol one or more times.  CLDR typically defines
  an `:abbreviated`, `:wide` and `:narrow` format that is
  reprented by a sequence of 3, 4 or 5 format symbols but
  this can vary depending on the format symbol.

  The [CLDR standard](http://unicode.org/reports/tr35/tr35-dates.html#Date_Field_Symbol_Table)
  defines a wide range of format symbols.  Most - but not
  all - of these symbols are supported in `Cldr`.  The supported
  symbols are described below.

  ## Format Symbol Table

  | Element                | Symbol     | Example         | Cldr Format                        |
  | :--------------------  | :--------  | :-------------- | :--------------------------------- |
  | Era                    | G, GG, GGG | "AD"            | Abbreviated                        |
  |                        | GGGG       | "Anno Domini"   | Wide                               |
  |                        | GGGGG      | "A"             | Narrow                             |
  | Year                   | y          | 7               | Minimum necessary digits           |
  |                        | yy         | "17"            | Least significant 2 digits         |
  |                        | yyy        | "017", "2017"   | Padded to at least 3 digits        |
  |                        | yyyy       | "2017"          | Padded to at least 4 digits        |
  |                        | yyyyy      | "02017"         | Padded to at least 5 digits        |
  | ISOWeek Year           | Y          | 7               | Minimum necessary digits           |
  |                        | YY         | "17"            | Least significant 2 digits         |
  |                        | YYY        | "017", "2017"   | Padded to at least 3 digits        |
  |                        | YYYY       | "2017"          | Padded to at least 4 digits        |
  |                        | YYYYY      | "02017"         | Padded to at least 5 digits        |
  | Related Gregorian Year | r, rr, rr+ | 2017            | Minimum necessary digits           |
  | Cyclic Year            | U, UU, UUU | "甲子"           | Abbreviated                        |
  |                        | UUUU       | "甲子" (for now) | Wide                               |
  |                        | UUUUU      | "甲子" (for now) | Narrow                             |
  | Extended Year          | u+         | 4601            | Minimum necessary digits           |
  | Quarter                | Q          | 2               | Single digit                       |
  |                        | QQ         | "02"            | Two digits                         |
  |                        | QQQ        | "Q2"            | Abbreviated                        |
  |                        | QQQQ       | "2nd quarter"   | Wide                               |
  |                        | QQQQQ      | "2"             | Narrow                             |
  | Standalone Quarter     | q          | 2               | Single digit                       |
  |                        | qq         | "02"            | Two digits                         |
  |                        | qqq        | "Q2"            | Abbreviated                        |
  |                        | qqqq       | "2nd quarter"   | Wide                               |
  |                        | qqqqq      | "2"             | Narrow                             |
  | Month                  | M          | 9               | Single digit                       |
  |                        | MM         | "09"            | Two digits                         |
  |                        | MMM        | "Sep"           | Abbreviated                        |
  |                        | MMMM       | "September"     | Wide                               |
  |                        | MMMMM      | "S"             | Narrow                             |
  | Standalone Month       | L          | 9               | Single digit                       |
  |                        | LL         | "09"            | Two digits                         |
  |                        | LLL        | "Sep"           | Abbreviated                        |
  |                        | LLLL       | "September"     | Wide                               |
  |                        | LLLLL      | "S"             | Narrow                             |
  | Week of Year           | w          | 2, 22           | Single digit                       |
  |                        | ww         | 02, 22          | Two digits, zero padded            |
  | Week of Month          | W          | 2               | Single digit                       |
  | Day of Year            | D          | 3, 33, 333      | Minimum necessary digits           |
  |                        | DD         | 03, 33, 333     | Minimum of 2 digits, zero padded   |
  |                        | DDD        | 003, 033, 333   | Minimum of 3 digits, zero padded   |
  | Day of Month           | d          | 2, 22           | Minimum necessary digits           |
  |                        | dd         | 02, 22          | Two digits, zero padded            |
  |                        | ddd        | 2nd, 25th       | Ordinal day of month               |
  | Day of Week            | E, EE, EEE | "Tue"           | Abbreviated                        |
  |                        | EEEE       | "Tuesday"       | Wide                               |
  |                        | EEEEE      | "T"             | Narrow                             |
  |                        | EEEEEE     | "Tu"            | Short                              |
  |                        | e          | 2               | Single digit                       |
  |                        | ee         | "02"            | Two digits                         |
  |                        | eee        | "Tue"           | Abbreviated                        |
  |                        | eeee       | "Tuesday"       | Wide                               |
  |                        | eeeee      | "T"             | Narrow                             |
  |                        | eeeeee     | "Tu"            | Short                              |
  | Standalone Day of Week | c, cc      | 2               | Single digit                       |
  |                        | ccc        | "Tue"           | Abbreviated                        |
  |                        | cccc       | "Tuesday"       | Wide                               |
  |                        | ccccc      | "T"             | Narrow                             |
  |                        | cccccc     | "Tu"            | Short                              |
  | AM or PM               | a, aa, aaa | "am."           | Abbreviated                        |
  |                        | aaaa       | "am."           | Wide                               |
  |                        | aaaaa      | "am"            | Narrow                             |
  | Noon, Mid, AM, PM      | b, bb, bbb | "mid."          | Abbreviated                        |
  |                        | bbbb       | "midnight"      | Wide                               |
  |                        | bbbbb      | "md"            | Narrow                             |
  | Flexible time period   | B, BB, BBB | "at night"      | Abbreviated                        |
  |                        | BBBB       | "at night"      | Wide                               |
  |                        | BBBBB      | "at night"      | Narrow                             |
  | Hour                   | h, K, H, k |                 | See the table below                |
  | Minute                 | m          | 3, 10           | Minimum digits of minutes          |
  |                        | mm         | "03", "12"      | Two digits, zero padded            |
  | Second                 | s          | 3, 48           | Minimum digits of seconds          |
  |                        | ss         | "03", "48"      | Two digits, zero padded            |
  | Fractional Seconds     | S          | 3, 48           | Minimum digits of fractional seconds |
  |                        | SS         | "03", "48"      | Two digits, zero padded            |
  | Milliseconds            | A+         | 4000, 63241     | Minimum digits of milliseconds since midnight |
  | Generic non-location TZ | v         | "Etc/UTC"       | `:time_zone` key, unlocalised      |
  |                         | vvvv      | "unk"           | Generic timezone name.  Currently returns only "unk" |
  | Specific non-location TZ | z..zzz   | "UTC"           | `:zone_abbr` key, unlocalised      |
  |                         | zzzz      | "GMT"           | Delegates to `zone_gmt/4`          |
  | Timezone ID             | V         | "unk"           | `:zone_abbr` key, unlocalised      |
  |                         | VV        | "Etc/UTC        | Delegates to `zone_gmt/4`          |
  |                         | VVV       | "Unknown City"  | Exemplar city.  Not supported.     |
  |                         | VVVV      | "GMT"           | Delegates to `zone_gmt/4           |
  | ISO8601 Format          | Z..ZZZ    | "+0100"         | ISO8601 Basic Format with hours and minutes |
  |                         | ZZZZ      | "+01:00"        | Delegates to `zone_gmt/4           |
  |                         | ZZZZZ     | "+01:00:10"     | ISO8601 Extended format with optional seconds |
  | ISO8601 plus Z          | X         | "+01"           | ISO8601 Basic Format with hours and optional minutes or "Z" |
  |                         | XX        | "+0100"         | ISO8601 Basic Format with hours and minutes or "Z"          |
  |                         | XXX       | "+0100"         | ISO8601 Basic Format with hours and minutes, optional seconds or "Z" |
  |                         | XXXX      | "+010059"       | ISO8601 Basic Format with hours and minutes, optional seconds or "Z" |
  |                         | XXXXX     | "+01:00:10"     | ISO8601 Extended Format with hours and minutes, optional seconds or "Z" |
  | ISO8601 minus Z         | x         | "+0100"         | ISO8601 Basic Format with hours and optional minutes |
  |                         | xx        | "-0800"         | ISO8601 Basic Format with hours and minutes          |
  |                         | xxx       | "+01:00"        | ISO8601 Extended Format with hours and minutes       |
  |                         | xxxx      | "+010059"       | ISO8601 Basic Format with hours and minutes, optional seconds     |
  |                         | xxxxx     | "+01:00:10"     | ISO8601 Extended Format with hours and minutes, optional seconds  |
  | GMT Format              | O         | "+0100"         | Short localised GMT format        |
  |                         | OOOO      | "+010059"       | Long localised GMT format         |

  ## Formatting symbols for hour of day

  The hour of day can be formatted differently depending whether
  a 12- or 24-hour day is being represented and depending on the
  way in which midnight and noon are represented.  The following
  table illustrates the differences:

  | Symbol  | Midn.	|	Morning	| Noon |	Afternoon	| Midn. |
  | :----:  | :---: | :-----: | :--: | :--------: | :---: |
  |   h	    |  12	  | 1...11	|  12	 |   1...11   |  12   |
  |   K	    |   0	  | 1...11	|   0	 |   1...11   |   0   |
  |   H	    |   0	  | 1...11	|  12	 |  13...23   |   0   |
  |   k	    |  24	  | 1...11	|  12	 |  13...23   |  24   |

  """

  alias Cldr.DateTime.Timezone
  alias Cldr.Calendar.Gregorian
  alias Cldr.Locale

  @default_format 1

  @doc false
  defguard is_date(date)
           when is_map_key(date, :year) and is_map_key(date, :month) and is_map_key(date, :day)

  defguard is_time(time)
           when is_map_key(time, :hour) and is_map_key(time, :minute) and is_map_key(time, :second)

  defguard has_year_and_month(date)
           when is_map_key(date, :year) and is_map_key(date, :month)

  @doc """
  Returns a formatted date.

  DateTime formats are defined in CLDR using substitution rules whereby
  the Date and/or Time are substituted into a format string.  Therefore
  this function crafts a date format string which is then inserted into
  the overall format being requested.

  """
  @spec date(Calendar.date(), integer, Keyword.t()) ::
          String.t() | {:error, String.t()}

  def date(date, n \\ @default_format, options \\ [])

  def date(date, options, []) when is_list(options) do
    {locale, backend} = extract_locale!(options)
    date(date, @default_format, locale, backend, options)
  end

  def date(date, n, options) do
    {locale, backend} = extract_locale!(options)
    date(date, n, locale, backend, options)
  end

  @spec date(
          Calendar.date(),
          integer,
          Locale.locale_reference(),
          Cldr.backend(),
          Keyword.t() | map()
        ) ::
          String.t() | {:error, {module(), String.t()}}

  def date(date, _n, _locale, backend, options) when is_list(options) do
    with {:ok, date_string} <- Cldr.Date.to_string(date, backend, options) do
      date_string
    end
  end

  def date(date, n, locale, backend, options) when is_map(options) do
    date(date, n, locale, backend, Map.to_list(options))
  end

  @doc """
  Returns a formatted time.

  DateTime formats are defined in CLDR using substitution rules whereby
  the Date and/or Time are substituted into a format string.  Therefore
  this function crafts a time format string which is then inserted into
  the overall format being requested.

  """
  @spec time(Cldr.Calendar.time(), integer, Keyword.t()) ::
          String.t() | {:error, {module(), String.t()}}

  def time(time, n \\ @default_format, options \\ [])

  def time(time, options, []) when is_list(options) do
    {locale, backend} = extract_locale!(options)
    time(time, @default_format, locale, backend, options)
  end

  def time(time, n, options) do
    {locale, backend} = extract_locale!(options)
    time(time, n, locale, backend, options)
  end

  @spec time(
          Cldr.Calendar.time(),
          integer,
          Locale.locale_reference(),
          Cldr.backend(),
          Keyword.t() | map()
        ) ::
          String.t() | {:error, String.t()}

  def time(time, _n, _locale, backend, options) when is_list(options) do
    with {:ok, time_string} <- Cldr.Time.to_string(time, backend, options) do
      time_string
    end
  end

  def time(time, n, locale, backend, options) when is_map(options) do
    time(time, n, locale, backend, Map.to_list(options))
  end

  @doc """
  Returns the `era` (format symbol `G`) of a date
  for given locale.

  ## Arguments

  * `date` is a `Date` struct or any map that contains at least the
    keys `:month` and `:calendar`

  * `n` in an integer between 1 and 5 that determines the format of
    the year

  * `locale` is any valid locale name returned by `Cldr.known_locale_names/0`
    or a `t:Cldr.LanguageTag.t/0` struct. The default is `Cldr.get_locale/0`

  * `options` is a `Keyword` list of options.  The only applicable
    option is `:era` with a value of either `nil` (the default) or
    `:variant` which will return the variant form of an era if one
    is available.

  ## Format Symbol

  The representation of the era is made in accordance
  with the following table:

  | Symbol     | Example         | Cldr Format                 |
  | :--------  | :-------------- | :---------------------------|
  | G, GG, GGG | "AD"            | Abbreviated                 |
  | GGGG       | "Anno Domini    | Wide                        |
  | GGGGG      | "A"             | Narrow                      |

  ## Examples

      iex> Cldr.DateTime.Formatter.era(~D[2017-12-01], 1)
      "AD"

      iex> Cldr.DateTime.Formatter.era(~D[2017-12-01], 4, "fr", MyApp.Cldr)
      "après Jésus-Christ"

      iex> Cldr.DateTime.Formatter.era(~D[2017-12-01], 4, "fr", MyApp.Cldr, era: :variant)
      "de l’ère commune"

  """
  @spec era(Cldr.Calendar.any_date_time(), pos_integer(), Keyword.t()) ::
          String.t() | {:error, String.t()}

  def era(date, n \\ @default_format, options \\ [])

  def era(date, options, []) when is_list(options) do
    {locale, backend} = extract_locale!(options)
    era(date, @default_format, locale, backend, Map.new(options))
  end

  def era(date, n, options) do
    {locale, backend} = extract_locale!(options)
    era(date, n, locale, backend, Map.new(options))
  end

  @spec era(
          Cldr.Calendar.any_date_time(),
          pos_integer(),
          Locale.locale_reference(),
          Cldr.backend(),
          map()
        ) ::
          String.t() | {:error, String.t()}

  def era(date, n, locale, backend, options \\ %{})

  def era(%{calendar: Calendar.ISO} = date, n, locale, backend, options) do
    %{date | calendar: Cldr.Calendar.Gregorian}
    |> era(n, locale, backend, options)
  end

  def era(date, n, locale, backend, options) when is_date(date) and n in 1..3 do
    Cldr.Calendar.localize(date, :era, :format, :abbreviated, backend, locale, options)
    |> maybe_wrap(:era, options)
  end

  def era(date, 4, locale, backend, options) when is_date(date) do
    Cldr.Calendar.localize(date, :era, :format, :wide, backend, locale, options)
    |> maybe_wrap(:era, options)
  end

  def era(date, 5, locale, backend, options) when is_date(date) do
    Cldr.Calendar.localize(date, :era, :format, :narrow, backend, locale, options)
    |> maybe_wrap(:era, options)
  end

  def era(date, _n, _locale, _backend, _options) do
    error_return(date, "G", [:year, :month, :day, :calendar])
  end

  @doc """
  Returns the `year` (format symbol `y`) of a date
  as an integer. The `y` format returns the year
  as a simple integer in string format.

  The format `yy` is a special case which requests just
  the two low-order digits of the year, zero-padded
  as necessary. For most use cases, `y` or `yy` should
  be adequate.

  ## Arguments

  * `date` is a `Date` struct or any map that contains at least the
    keys `:month` and `:calendar`

  * `n` in an integer between 1 and 5 that determines the format of
    the year

  * `locale` is any valid locale name returned by `Cldr.known_locale_names/0`
    or a `t:Cldr.LanguageTag.t/0` struct. The default is `Cldr.get_locale/0`

  * `options` is a `Keyword` list of options.  There are no options
    used in `year/4`

  ## Format Symbol

  The representation of the quarter is made in accordance
  with the following table:

  | Symbol     | Example         | Cldr Format                 |
  | :--------  | :-------------- | :---------------------------|
  | y          | 7               | Minimum necessary digits    |
  | yy         | "17"            | Least significant 2 digits  |
  | yyy        | "017", "2017"   | Padded to at least 3 digits |
  | yyyy       | "2017"          | Padded to at least 4 digits |
  | yyyyy      | "02017"         | Padded to at least 5 digits |

  In most cases the length of the `y` field specifies
  the minimum number of   digits to display, zero-padded
  as necessary; more digits will be displayed if needed
  to show the full year.

  ## Examples

      iex> Cldr.DateTime.Formatter.year %{year: 2017, calendar: Calendar.ISO}, 1
      2017

      iex> Cldr.DateTime.Formatter.year %{year: 2017, calendar: Calendar.ISO}, 2
      "17"

      iex> Cldr.DateTime.Formatter.year %{year: 2017, calendar: Calendar.ISO}, 3
      "2017"

      iex> Cldr.DateTime.Formatter.year %{year: 2017, calendar: Calendar.ISO}, 4
      "2017"

      iex> Cldr.DateTime.Formatter.year %{year: 2017, calendar: Calendar.ISO}, 5
      "02017"

  """
  @spec year(Cldr.Calendar.any_date_time(), integer, Keyword.t()) ::
          String.t() | {:error, String.t()}

  def year(year, n \\ @default_format, options \\ [])

  def year(year, options, []) when is_list(options) do
    {locale, backend} = extract_locale!(options)
    year(year, @default_format, locale, backend, Map.new(options))
  end

  def year(year, n, options) do
    {locale, backend} = extract_locale!(options)
    year(year, n, locale, backend, Map.new(options))
  end

  @spec year(
          Cldr.Calendar.any_date_time(),
          integer,
          Locale.locale_reference(),
          Cldr.backend(),
          map()
        ) ::
          String.t() | {:error, String.t()}

  def year(date, n, locale, backend, options \\ %{})

  def year(%{calendar: Calendar.ISO} = date, n, locale, backend, options) do
    %{date | calendar: Cldr.Calendar.Gregorian}
    |> year(n, locale, backend, options)
  end

  def year(%{year: _year} = date, 1, _locale, backend, options) do
    date
    |> Cldr.Calendar.calendar_year()
    |> transliterate("y", backend, options)
    |> maybe_wrap(:year, options)
  end

  def year(%{year: _year} = date, 2 = n, _locale, backend, options) do
    date
    |> Cldr.Calendar.calendar_year()
    |> rem(100)
    |> transliterate("y", backend, options)
    |> pad(n)
    |> maybe_wrap(:year, options)
  end

  def year(%{year: _year} = date, n, _locale, backend, options) do
    date
    |> Cldr.Calendar.calendar_year()
    |> transliterate("y", backend, options)
    |> pad(n)
    |> maybe_wrap(:year, options)
  end

  def year(date, _n, _locale, _backend, _options) do
    error_return(date, "y", [:year])
  end

  @doc """
  Returns the `year` (format symbol `Y`) in “Week of Year”
  based calendars in which the year transition occurs
  on a week boundary.

  ## Arguments

  * `date` is a `Date` struct or any map that contains at least the
    keys `:month` and `:calendar`

  * `n` in an integer between 1 and 5 that determines the format of
    the year

  * `locale` is any valid locale name returned by `Cldr.known_locale_names/0`
    or a `t:Cldr.LanguageTag.t/0` struct. The default is `Cldr.get_locale/0`

  * `options` is a `Keyword` list of options.  There are no options
    used in `weeK_aligned_year/4`

  ## Format Symbol

  The representation of the year is made in accordance
  with the following table:

  | Symbol     | Example         | Cldr Format                 |
  | :--------  | :-------------- | :---------------------------|
  | Y          | 7               | Minimum necessary digits    |
  | YY         | "17"            | Least significant 2 digits  |
  | YYY        | "017", "2017"   | Padded to at least 3 digits |
  | YYYY       | "2017"          | Padded to at least 4 digits |
  | YYYYY      | "02017"         | Padded to at least 5 digits |

  The result may differ from calendar year ‘y’ near
  a year transition. This numeric year designation
  is used in conjunction with pattern character ‘w’
  in the ISO year-week calendar as defined
  by ISO 8601, but can be used in non-Gregorian based
  calendar systems where week date processing is desired.

  The field length is interpreted in the same was as for
  `y`; that is, `yy` specifies use of the two low-order
  year digits, while any other field length specifies a
  minimum number of digits to display.

  ## Examples

      iex> Cldr.DateTime.Formatter.week_aligned_year ~D[2017-01-04], 1
      "2017"

      iex> Cldr.DateTime.Formatter.week_aligned_year ~D[2017-01-04], 2
      "17"

      iex> Cldr.DateTime.Formatter.week_aligned_year ~D[2017-01-04], 3
      "2017"

      iex> Cldr.DateTime.Formatter.week_aligned_year ~D[2017-01-04], 4
      "2017"

      iex> Cldr.DateTime.Formatter.week_aligned_year ~D[2017-01-04], 5
      "02017"

  """
  @spec week_aligned_year(Cldr.Calendar.any_date_time(), integer, Keyword.t()) ::
          String.t() | {:error, String.t()}

  def week_aligned_year(week_aligned_year, n \\ @default_format, options \\ [])

  def week_aligned_year(week_aligned_year, options, []) when is_list(options) do
    {locale, backend} = extract_locale!(options)
    week_aligned_year(week_aligned_year, @default_format, locale, backend, Map.new(options))
  end

  def week_aligned_year(week_aligned_year, n, options) do
    {locale, backend} = extract_locale!(options)
    week_aligned_year(week_aligned_year, n, locale, backend, Map.new(options))
  end

  @spec week_aligned_year(
          Cldr.Calendar.date(),
          integer,
          Locale.locale_reference(),
          Cldr.backend(),
          map()
        ) ::
          String.t() | {:error, String.t()}

  def week_aligned_year(date, n, locale, backend, options \\ %{})

  def week_aligned_year(%{calendar: Calendar.ISO} = date, n, locale, backend, options) do
    %{date | calendar: Cldr.Calendar.Gregorian}
    |> week_aligned_year(n, locale, backend, options)
  end

  def week_aligned_year(date, 1, _locale, _backend, options) when is_date(date) do
    {year, _week} = Cldr.Calendar.week_of_year(date)

    to_string(year)
    |> maybe_wrap(:week_aligned_year, options)
  end

  def week_aligned_year(date, 2 = n, _locale, _backend, options) when is_date(date) do
    {year, _week} = Cldr.Calendar.week_of_year(date)

    year
    |> rem(100)
    |> pad(n)
    |> maybe_wrap(:week_aligned_year, options)
  end

  def week_aligned_year(date, n, _locale, _backend, options) when is_date(date) and n in 3..5 do
    {year, _week} = Cldr.Calendar.week_of_year(date)

    pad(year, n)
    |> maybe_wrap(:week_aligned_year, options)
  end

  def week_aligned_year(date, _n, _locale, _backend, _options) do
    error_return(date, "Y", [:year, :month, :day, :calendar])
  end

  @doc """
  Returns the Extended year (format symbol `u`).

  ## Arguments

  * `date` is a `Date` struct or any map that contains at least the
    keys `:month` and `:calendar`

  * `n` in an integer between 1 and 5 that determines the format of
    the year

  * `locale` is any valid locale name returned by `Cldr.known_locale_names/0`
    or a `t:Cldr.LanguageTag.t/0` struct. The default is `Cldr.get_locale/0`

  * `options` is a `Keyword` list of options.  There are no options
    used in `weeK_aligned_year/4`

  **NOTE: This current implementation always returns
  the year provided in the supplied date.  This means
  `u` returns the same result as the format `y`.**

  ## Format Symbol

  | Symbol     | Example         | Cldr Format               |
  | :--------  | :-------------- | :------------------------ |
  | u+         | 4601            | Minimum necessary digits  |

  This is a single number designating the year of this
  calendar system, encompassing all supra-year fields.

  For example, for the Julian calendar system, year
  numbers are positive, with an era of BCE or CE. An
  extended year value for the Julian calendar system
  assigns positive values to CE years and negative
  values to BCE years, with 1 BCE being year 0.

  For `u`, all field lengths specify a minimum number of
  digits; there is no special interpretation for `uu`.

  """
  @spec extended_year(Cldr.Calendar.any_date_time(), integer, Keyword.t()) ::
          String.t() | {:error, String.t()}

  def extended_year(extended_year, n \\ @default_format, options \\ [])

  def extended_year(extended_year, options, []) when is_list(options) do
    {locale, backend} = extract_locale!(options)
    extended_year(extended_year, @default_format, locale, backend, Map.new(options))
  end

  def extended_year(extended_year, n, options) do
    {locale, backend} = extract_locale!(options)
    extended_year(extended_year, n, locale, backend, Map.new(options))
  end

  @spec extended_year(Calendar.date(), integer, Locale.locale_reference(), Cldr.backend(), map()) ::
          String.t() | {:error, String.t()}

  def extended_year(date, n, locale, backend, options \\ %{})

  def extended_year(%{calendar: Calendar.ISO} = date, n, locale, backend, options) do
    %{date | calendar: Cldr.Calendar.Gregorian}
    |> extended_year(n, locale, backend, options)
  end

  def extended_year(%{year: year, calendar: Calendar.ISO}, n, _locale, _backend, options) do
    year
    |> pad(n)
    |> maybe_wrap(:extended_year, options)
  end

  def extended_year(%{year: year}, n, _locale, _backend, options) do
    year
    |> pad(n)
    |> maybe_wrap(:extended_year, options)
  end

  def extended_year(date, _n, _locale, _backend, _options) do
    error_return(date, "u", [:year, :calendar])
  end

  @doc """
  Returns the cyclic year (format symbol `U`) name for
  non-gregorian calendars.

  **NOTE: In the current implementation, the cyclic year is
  delegated to `Cldr.DateTime.Formatter.year/3`
  (format symbol `y`) and does not return a localized
  cyclic year.**

  ## Format Symbol

  | Symbol     | Example         | Cldr Format     |
  | :--------  | :-------------- | :-------------- |
  | U, UU, UUU | "甲子"           | Abbreviated     |
  | UUUU       | "甲子" (for now) | Wide            |
  | UUUUU      | "甲子" (for now) | Narrow          |

  Calendars such as the Chinese lunar
  calendar (and related calendars) and the Hindu calendars
  use 60-year cycles of year names. If the calendar does
  not provide cyclic year name data, or if the year value
  to be formatted is out of the range of years for which
  cyclic name data is provided, then numeric formatting
  is used (behaves like format symbol `y`).

  Currently the CLDR data only provides abbreviated names,
  which will be used for all requested name widths.

  """
  @spec cyclic_year(Cldr.Calendar.any_date_time(), integer, Keyword.t()) ::
          String.t() | {:error, String.t()}

  def cyclic_year(cyclic_year, n \\ @default_format, options \\ [])

  def cyclic_year(cyclic_year, options, []) when is_list(options) do
    {locale, backend} = extract_locale!(options)
    cyclic_year(cyclic_year, @default_format, locale, backend, Map.new(options))
  end

  def cyclic_year(cyclic_year, n, options) do
    {locale, backend} = extract_locale!(options)
    cyclic_year(cyclic_year, n, locale, backend, Map.new(options))
  end

  @spec cyclic_year(
          Cldr.Calendar.any_date_time(),
          integer,
          Locale.locale_reference(),
          Cldr.backend(),
          map()
        ) ::
          String.t() | {:error, String.t()}

  def cyclic_year(date, n, locale, backend, options \\ %{})

  def cyclic_year(%{calendar: Calendar.ISO} = date, n, locale, backend, options) do
    %{date | calendar: Cldr.Calendar.Gregorian}
    |> cyclic_year(n, locale, backend, options)
  end

  def cyclic_year(%{year: year}, _n, _locale, _backend, options) do
    maybe_wrap(year, :cyclic_year, options)
  end

  def cyclic_year(date, _n, _locale, _backend, _options) do
    error_return(date, "U", [:year])
  end

  @doc """
  Returns the related gregorian year (format symbol `r`)
  of a date for given locale.

  ## Arguments

  * `date` is a `Date` struct or any map that contains at least the
    keys `:month` and `:calendar`

  * `n` in an integer between 1 and 5 that determines the format of
    the quarter

  * `locale` is any valid locale name returned by `Cldr.known_locale_names/0`
    or a `t:Cldr.LanguageTag.t/0` struct. The default is `Cldr.get_locale/0`

  * `options` is a `Keyword` list of options.  There are no options
    used in `related_year/4`

  ## Format Symbol

  The representation of the related year is made in accordance
  with the following table:

  | Symbol     | Example         | Cldr Format     |
  | :--------  | :-------------- | :-------------- |
  | r+         | 2017            |                 |

  This corresponds to the extended Gregorian year
  in which the calendar’s year begins. Related
  Gregorian years are often displayed, for example,
  when formatting dates in the Japanese calendar —
  e.g. “2012(平成24)年1月15日” — or in the Chinese
  calendar — e.g. “2012壬辰年腊月初四”. The related
  Gregorian year is usually displayed using the
  ":latn" numbering system, regardless of what
  numbering systems may be used for other parts
  of the formatted date.

  If the calendar’s year is linked to the solar
  year (perhaps using leap months), then for that
  calendar the ‘r’ year will always be at a fixed
  offset from the ‘u’ year.

  For the Gregorian calendar, the ‘r’ year
  is the same as the ‘u’ year. For ‘r’, all field
  lengths specify a minimum number of digits; there
  is no special interpretation for “rr”.

  """
  @spec related_year(Cldr.Calendar.any_date_time(), integer, Keyword.t()) ::
          String.t() | {:error, String.t()}

  def related_year(related_year, n \\ @default_format, options \\ [])

  def related_year(related_year, options, []) when is_list(options) do
    {locale, backend} = extract_locale!(options)
    related_year(related_year, @default_format, locale, backend, Map.new(options))
  end

  def related_year(related_year, n, options) do
    {locale, backend} = extract_locale!(options)
    related_year(related_year, n, locale, backend, Map.new(options))
  end

  @spec related_year(
          Cldr.Calendar.date(),
          integer,
          Locale.locale_reference(),
          Cldr.backend(),
          map()
        ) ::
          String.t() | {:error, String.t()}

  def related_year(date, n, locale, backend, options \\ %{})

  def related_year(%{calendar: Calendar.ISO} = date, n, locale, backend, options) do
    %{date | calendar: Cldr.Calendar.Gregorian}
    |> related_year(n, locale, backend, options)
  end

  def related_year(%{year: year, calendar: Gregorian}, n, _locale, _backend, options)
      when n in 1..5 do
    maybe_wrap(year, :related_year, options)
  end

  def related_year(date, n, _locale, _backend, options) when n in 1..5 do
    date
    |> Date.convert!(Gregorian)
    |> Map.get(:year)
    |> maybe_wrap(:related_year, options)
  end

  def related_year(date, _n, _locale, _backend, _options) do
    error_return(date, "r", [:year, :calendar])
  end

  @doc """
  Returns the `quarter` (format symbol `Q`) of a date
  for given locale.

  ## Arguments

  * `date` is a `Date` struct or any map that contains at least the
    keys `:month` and `:calendar`

  * `n` in an integer between 1 and 5 that determines the format of
    the quarter

  * `locale` is any valid locale name returned by `Cldr.known_locale_names/0`
    or a `t:Cldr.LanguageTag.t/0` struct. The default is `Cldr.get_locale/0`

  * `options` is a `Keyword` list of options.  There are no options
    used in `quarter/5`

  ## Format Symbol

  The representation of the quarter is made in accordance
  with the following table:

  | Symbol     | Example         | Cldr Format     |
  | :--------  | :-------------- | :-------------- |
  | Q          | 2               | Single digit    |
  | QQ         | "02"            | Two digits      |
  | QQQ        | "Q2"            | Abbreviated     |
  | QQQQ       | "2nd quarter"   | Wide            |
  | QQQQQ      | "2"             | Narrow          |

  ## Examples

      iex> Cldr.DateTime.Formatter.quarter ~D[2017-04-01], 1
      2

      iex> Cldr.DateTime.Formatter.quarter ~D[2017-04-01], 2
      "02"

      iex> Cldr.DateTime.Formatter.quarter ~D[2017-04-01], 3
      "Q2"

      iex> Cldr.DateTime.Formatter.quarter ~D[2017-04-01], 4
      "2nd quarter"

      iex> Cldr.DateTime.Formatter.quarter ~D[2017-04-01], 5
      "2"

  """
  @spec quarter(Cldr.Calendar.any_date_time(), integer, Keyword.t()) ::
          String.t() | {:error, String.t()}

  def quarter(quarter, n \\ @default_format, options \\ [])

  def quarter(quarter, options, []) when is_list(options) do
    {locale, backend} = extract_locale!(options)
    quarter(quarter, @default_format, locale, backend, Map.new(options))
  end

  def quarter(quarter, n, options) do
    {locale, backend} = extract_locale!(options)
    quarter(quarter, n, locale, backend, Map.new(options))
  end

  @spec quarter(
          Cldr.Calendar.any_date_time(),
          integer,
          Locale.locale_reference(),
          Cldr.backend(),
          map()
        ) ::
          String.t() | {:error, String.t()}

  def quarter(date, n, locale, backend, options \\ %{})

  def quarter(%{calendar: Calendar.ISO} = date, n, locale, backend, options)
      when has_year_and_month(date) do
    %{date | calendar: Cldr.Calendar.Gregorian}
    |> quarter(n, locale, backend, options)
  end

  def quarter(date, 1, _locale, _backend, options) when has_year_and_month(date) do
    date
    |> Cldr.Calendar.quarter_of_year()
    |> maybe_wrap(:quarter, options)
  end

  def quarter(date, 2, _locale, _backend, options) when has_year_and_month(date) do
    date
    |> Cldr.Calendar.quarter_of_year()
    |> pad(2)
    |> maybe_wrap(:quarter, options)
  end

  def quarter(date, 3, locale, backend, options) when has_year_and_month(date) do
    date
    |> Cldr.Calendar.localize(:quarter, :format, :abbreviated, backend, locale)
    |> maybe_wrap(:quarter, options)
  end

  def quarter(date, 4, locale, backend, options) when has_year_and_month(date) do
    date
    |> Cldr.Calendar.localize(:quarter, :format, :wide, backend, locale)
    |> maybe_wrap(:quarter, options)
  end

  def quarter(date, 5, locale, backend, options) when has_year_and_month(date) do
    date
    |> Cldr.Calendar.localize(:quarter, :format, :narrow, backend, locale)
    |> maybe_wrap(:quarter, options)
  end

  def quarter(date, _n, _locale, _backend, _options) do
    error_return(date, "Q", [:month])
  end

  @doc """
  Returns the standalone `quarter` (format symbol `a`) of a date
  for given locale.

  ## Arguments

  * `date` is a `Date` struct or any map that contains at least the
    keys `:month` and `:calendar`

  * `n` in an integer between 1 and 5 that determines the format of
    the quarter

  * `locale` is any valid locale name returned by `Cldr.known_locale_names/0`
    or a `t:Cldr.LanguageTag.t/0` struct. The default is `Cldr.get_locale/0`

  * `options` is a `Keyword` list of options.  There are no options
    used in `standalone_quarter/5`

  ## Format Symbol

  The representation of the quarter is made in accordance
  with the following table:

  | Symbol     | Example         | Cldr Format     |
  | :--------  | :-------------- | :-------------- |
  | q          | 2               | Single digit    |
  | qq         | "02"            | Two digits      |
  | qqq        | "Q2"            | Abbreviated     |
  | qqqq       | "2nd quarter"   | Wide            |
  | qqqqq      | "2"             | Narrow          |

  ## Examples

      iex> Cldr.DateTime.Formatter.standalone_quarter ~D[2019-06-08], 1
      2

      iex> Cldr.DateTime.Formatter.standalone_quarter ~D[2019-06-08], 2
      "02"

      iex> Cldr.DateTime.Formatter.standalone_quarter ~D[2019-06-08], 3
      "Q2"

      iex> Cldr.DateTime.Formatter.standalone_quarter ~D[2019-06-08], 4
      "2nd quarter"

      iex> Cldr.DateTime.Formatter.standalone_quarter ~D[2019-06-08], 5
      "2"

  """
  @spec standalone_quarter(Cldr.Calendar.any_date_time(), integer, Keyword.t()) ::
          String.t() | {:error, String.t()}

  def standalone_quarter(standalone_quarter, n \\ @default_format, options \\ [])

  def standalone_quarter(standalone_quarter, options, []) when is_list(options) do
    {locale, backend} = extract_locale!(options)
    standalone_quarter(standalone_quarter, @default_format, locale, backend, Map.new(options))
  end

  def standalone_quarter(standalone_quarter, n, options) do
    {locale, backend} = extract_locale!(options)
    standalone_quarter(standalone_quarter, n, locale, backend, Map.new(options))
  end

  @spec standalone_quarter(
          Cldr.Calendar.date(),
          integer,
          Locale.locale_reference(),
          Cldr.backend(),
          map()
        ) ::
          String.t() | {:error, String.t()}

  def standalone_quarter(date, n, locale, backend, options \\ %{})

  def standalone_quarter(%{calendar: Calendar.ISO} = date, n, locale, backend, options)
      when has_year_and_month(date) do
    %{date | calendar: Cldr.Calendar.Gregorian}
    |> standalone_quarter(n, locale, backend, options)
  end

  def standalone_quarter(date, 1, _locale, _backend, options) when has_year_and_month(date) do
    date
    |> Cldr.Calendar.quarter_of_year()
    |> maybe_wrap(:standalone_quarter, options)
  end

  def standalone_quarter(date, 2, _locale, _backend, options) when has_year_and_month(date) do
    date
    |> Cldr.Calendar.quarter_of_year()
    |> pad(2)
    |> maybe_wrap(:standalone_quarter, options)
  end

  def standalone_quarter(date, 3, locale, backend, options) when has_year_and_month(date) do
    date
    |> Cldr.Calendar.localize(:quarter, :stand_alone, :abbreviated, backend, locale)
    |> maybe_wrap(:standalone_quarter, options)
  end

  def standalone_quarter(date, 4, locale, backend, options) when has_year_and_month(date) do
    date
    |> Cldr.Calendar.localize(:quarter, :stand_alone, :wide, backend, locale)
    |> maybe_wrap(:standalone_quarter, options)
  end

  def standalone_quarter(date, 5, locale, backend, options) when has_year_and_month(date) do
    date
    |> Cldr.Calendar.localize(:quarter, :stand_alone, :narrow, backend, locale)
    |> maybe_wrap(:standalone_quarter, options)
  end

  def standalone_quarter(date, _n, _locale, _backend, _options) do
    error_return(date, "q", [:month])
  end

  @doc """
  Returns the `month` (format symbol `M`) of a date
  for given locale.

  ## Arguments

  * `date` is a `Date` struct or any map that contains at least the
    keys `:month` and `:calendar`

  * `n` in an integer between 1 and 5 that determines the format of
    the month

  * `locale` is any valid locale name returned by `Cldr.known_locale_names/0`
    or a `t:Cldr.LanguageTag.t/0` struct. The default is `Cldr.get_locale/0`

  * `options` is a `Keyword` list of options.  There are no options
    used in `month/4`

  ## Format Symbol

  The representation of the month is made in accordance
  with the following table:

  | Symbol     | Example         | Cldr Format     |
  | :--------  | :-------------- | :-------------- |
  | M          | 9               | Single digit    |
  | MM         | "09"            | Two digits      |
  | MMM        | "Sep"           | Abbreviated     |
  | MMMM       | "September"     | Wide            |
  | MMMMM      | "S"             | Narrow          |

  ## Examples

      iex> Cldr.DateTime.Formatter.month ~D[2019-09-08]
      "9"

      iex> Cldr.DateTime.Formatter.month ~D[2019-09-08], 2
      "09"

      iex> Cldr.DateTime.Formatter.month ~D[2019-09-08], 3
      "Sep"

      iex> Cldr.DateTime.Formatter.month ~D[2019-09-08], 4
      "September"

      iex> Cldr.DateTime.Formatter.month ~D[2019-09-08], 5
      "S"

  """
  @spec month(Cldr.Calendar.any_date_time(), integer, Keyword.t()) ::
          String.t() | {:error, String.t()}

  def month(month, n \\ @default_format, options \\ [])

  def month(month, options, []) when is_list(options) do
    {locale, backend} = extract_locale!(options)
    month(month, @default_format, locale, backend, Map.new(options))
  end

  def month(month, n, options) do
    {locale, backend} = extract_locale!(options)
    month(month, n, locale, backend, Map.new(options))
  end

  @spec month(
          Cldr.Calendar.any_date_time(),
          integer,
          Locale.locale_reference(),
          Cldr.backend(),
          map()
        ) ::
          String.t() | {:error, String.t()}

  def month(date, n, locale, backend, options \\ %{})

  def month(%{calendar: Calendar.ISO} = date, n, locale, backend, options) do
    %{date | calendar: Cldr.Calendar.Gregorian}
    |> month(n, locale, backend, options)
  end

  def month(%{month: _month} = date, n, locale, backend, options) when n in 1..2 do
    date
    |> Cldr.Calendar.localize(:month, :numeric, :any, backend, locale)
    |> pad(n)
    |> maybe_wrap(:month, options)
  end

  def month(%{month: _month} = date, 3, locale, backend, options) do
    date
    |> Cldr.Calendar.localize(:month, :format, :abbreviated, backend, locale)
    |> maybe_wrap(:month, options)
  end

  def month(%{month: _month} = date, 4, locale, backend, options) do
    date
    |> Cldr.Calendar.localize(:month, :format, :wide, backend, locale)
    |> maybe_wrap(:month, options)
  end

  def month(%{month: _month} = date, 5, locale, backend, options) do
    date
    |> Cldr.Calendar.localize(:month, :format, :narrow, backend, locale)
    |> maybe_wrap(:month, options)
  end

  def month(date, _n, _locale, _backend, _options) do
    error_return(date, "M", [:month])
  end

  @doc """
  Returns the `month` (symbol `L`) in standalone format which is
  intended to formatted without an accompanying day (`d`).

  ## Arguments

  * `date` is a `Date` struct or any map that contains at least the
    keys `:month` and `:calendar`

  * `n` in an integer between 1 and 5 that determines the format of
    the month

  * `locale` is any valid locale name returned by `Cldr.known_locale_names/0`
    or a `t:Cldr.LanguageTag.t/0` struct. The default is `Cldr.get_locale/0`

  * `options` is a `Keyword` list of options.  There are no options
    used in `standalone_month/4`

  ## Format Symbol

  The representation of the standalone month is made in accordance
  with the following table:

  | Symbol     | Example         | Cldr Format     |
  | :--------  | :-------------- | :-------------- |
  | L          | 9               | Single digit    |
  | LL         | "09"            | Two digits      |
  | LLL        | "Sep"           | Abbreviated     |
  | LLLL       | "September"     | Wide            |
  | LLLLL      | "S"             | Narrow          |

  ## Examples

      iex> Cldr.DateTime.Formatter.standalone_month ~D[2019-09-08]
      "9"

      iex> Cldr.DateTime.Formatter.standalone_month ~D[2019-09-08], 2
      "09"

      iex> Cldr.DateTime.Formatter.standalone_month ~D[2019-09-08], 3
      "Sep"

      iex> Cldr.DateTime.Formatter.standalone_month ~D[2019-09-08], 4
      "September"

      iex> Cldr.DateTime.Formatter.standalone_month ~D[2019-09-08], 5
      "S"

  """
  @spec standalone_month(Cldr.Calendar.any_date_time(), integer, Keyword.t()) ::
          String.t() | {:error, String.t()}

  def standalone_month(standalone_month, n \\ @default_format, options \\ [])

  def standalone_month(standalone_month, options, []) when is_list(options) do
    {locale, backend} = extract_locale!(options)
    standalone_month(standalone_month, @default_format, locale, backend, Map.new(options))
  end

  def standalone_month(standalone_month, n, options) do
    {locale, backend} = extract_locale!(options)
    standalone_month(standalone_month, n, locale, backend, Map.new(options))
  end

  @spec standalone_month(
          Cldr.Calendar.date(),
          integer,
          Locale.locale_reference(),
          Cldr.backend(),
          map()
        ) ::
          String.t() | {:error, String.t()}

  def standalone_month(date, n, locale, backend, options \\ %{})

  def standalone_month(%{calendar: Calendar.ISO} = date, n, locale, backend, options) do
    %{date | calendar: Cldr.Calendar.Gregorian}
    |> standalone_month(n, locale, backend, options)
  end

  def standalone_month(%{month: _month} = date, n, locale, backend, options) when n in 1..2 do
    date
    |> Cldr.Calendar.localize(:month, :numeric, :any, backend, locale)
    |> pad(n)
    |> maybe_wrap(:standalone_month, options)
  end

  def standalone_month(%{month: _month} = date, 3, locale, backend, options) do
    date
    |> Cldr.Calendar.localize(:month, :stand_alone, :abbreviated, backend, locale)
    |> maybe_wrap(:standalone_month, options)
  end

  def standalone_month(%{month: _month} = date, 4, locale, backend, options) do
    date
    |> Cldr.Calendar.localize(:month, :stand_alone, :wide, backend, locale)
    |> maybe_wrap(:standalone_month, options)
  end

  def standalone_month(%{month: _month} = date, 5, locale, backend, options) do
    date
    |> Cldr.Calendar.localize(:month, :stand_alone, :narrow, backend, locale)
    |> maybe_wrap(:standalone_month, options)
  end

  def standalone_month(date, _n, _locale, _backend, _options) do
    error_return(date, "L", [:year, :month, :day, :calendar])
  end

  @doc """
  Returns the week of the year (symbol `w`) as an integer.

  ## Arguments

  * `date` is a `Date` struct or any map that contains at least the
    keys `:year`, `:month`, `:day` and `:calendar`

  * `n` in an integer between 1 and 2 that determines the format of
    the week of the year

  * `locale` is any valid locale name returned by `Cldr.known_locale_names/0`
    or a `t:Cldr.LanguageTag.t/0` struct. The default is `Cldr.get_locale/0`

  * `options` is a `Keyword` list of options.  There are no options
    used in `week_of_year/4`

  ## Notes

  Determining the week of the year is influenced
  by two factors:

  1. The calendar in use.  For example the ISO calendar (which
  is the default calendar in Elixir) follows the ISO standard
  in which the first week of the year is the week containing
  the first thursday of the year.

  2. The territory in use.  For example, in the US the first
  week of the year is the week containing January 1st whereas
  many territories follow the ISO standard.

  ## Format Symbol

  The representation of the day of the year is made in accordance
  with the following table:

  | Symbol     | Example         | Cldr Format     |
  | :--------  | :-------------- | :-------------- |
  | w          | 2, 22           |                 |
  | ww         | 02, 22          |                 |

  ## Examples

      iex> import Cldr.Calendar.Sigils
      Cldr.Calendar.Sigils
      iex> Cldr.DateTime.Formatter.week_of_year ~D[2019-01-07], 1
      "2"
      iex> Cldr.DateTime.Formatter.week_of_year ~d[2019-W04-1], 2
      "04"

  """
  @spec week_of_year(Cldr.Calendar.any_date_time(), integer, Keyword.t()) ::
          String.t() | {:error, String.t()}

  def week_of_year(week_of_year, n \\ @default_format, options \\ [])

  def week_of_year(week_of_year, options, []) when is_list(options) do
    {locale, backend} = extract_locale!(options)
    week_of_year(week_of_year, @default_format, locale, backend, Map.new(options))
  end

  def week_of_year(week_of_year, n, options) do
    {locale, backend} = extract_locale!(options)
    week_of_year(week_of_year, n, locale, backend, Map.new(options))
  end

  @spec week_of_year(
          Cldr.Calendar.date(),
          integer,
          Locale.locale_reference(),
          Cldr.backend(),
          map()
        ) ::
          String.t() | {:error, String.t()}

  def week_of_year(date, n, locale, backend, options \\ %{})

  def week_of_year(%{calendar: Calendar.ISO} = date, n, locale, backend, options)
      when is_date(date) do
    %{date | calendar: Cldr.Calendar.Gregorian}
    |> week_of_year(n, locale, backend, options)
  end

  def week_of_year(date, n, _locale, _backend, options) when is_date(date) and n in 1..2 do
    {_year, week} = Cldr.Calendar.week_of_year(date)

    week
    |> pad(n)
    |> maybe_wrap(:week_of_year, options)
  end

  def week_of_year(date, _n, _locale, _backend, _options) do
    error_return(date, "w", [:year, :month, :day, :calendar])
  end

  @doc """
  Returns the week of the month (format symbol `W`) as an integer.

  ## Arguments

  * `date` is a `Date` struct or any map that contains at least the
    keys `:year`, `:month`, `:day` and `:calendar`

  * `n` in an integer between that should be between 1 and 4 that
    determines the format of the week of the month

  * `locale` is any valid locale name returned by `Cldr.known_locale_names/0`
    or a `t:Cldr.LanguageTag.t/0` struct. The default is `Cldr.get_locale/0`

  * `options` is a `Keyword` list of options.  There are no options
    used in `week_of_month/4`

  ## Format Symbol

  The representation of the week of the month is made in accordance
  with the following table:

  | Symbol     | Example         | Cldr Format     |
  | :--------  | :-------------- | :-------------- |
  | W          | 2               |                 |

  ## Examples

      iex> import Cldr.Calendar.Sigils
      Cldr.Calendar.Sigils
      iex> Cldr.DateTime.Formatter.week_of_month ~D[2019-01-07], 1
      "2"
      iex> Cldr.DateTime.Formatter.week_of_month ~d[2019-W04-1], 1
      "4"

  """
  @spec week_of_month(Cldr.Calendar.any_date_time(), integer, Keyword.t()) ::
          String.t() | {:error, String.t()}

  def week_of_month(week_of_month, n \\ @default_format, options \\ [])

  def week_of_month(week_of_month, options, []) when is_list(options) do
    {locale, backend} = extract_locale!(options)
    week_of_month(week_of_month, @default_format, locale, backend, Map.new(options))
  end

  def week_of_month(week_of_month, n, options) do
    {locale, backend} = extract_locale!(options)
    week_of_month(week_of_month, n, locale, backend, Map.new(options))
  end

  @spec week_of_month(
          Cldr.Calendar.date(),
          integer,
          Locale.locale_reference(),
          Cldr.backend(),
          map()
        ) ::
          String.t() | {:error, String.t()}

  def week_of_month(date, n, locale, backend, options \\ %{})

  def week_of_month(%{calendar: Calendar.ISO} = date, n, locale, backend, options) do
    %{date | calendar: Cldr.Calendar.Gregorian}
    |> week_of_month(n, locale, backend, options)
  end

  def week_of_month(date, n, _locale, _backend, options) when is_date(date) and n in 1..2 do
    {_month, week_of_month} = Cldr.Calendar.week_of_month(date)

    week_of_month
    |> pad(n)
    |> maybe_wrap(:week_of_month, options)
  end

  def week_of_month(date, _n, _locale, _backend, _options) do
    error_return(date, "W", [:year, :month, :day, :calendar])
  end

  @doc """
  Returns the day of the month (symbol `d`) as an integer.

  ## Arguments

  * `date` is a `Date` struct or any map that contains at least the
    keys `:year`, `:month`, `:day` and `:calendar`

  * `n` in an integer between 1 and 2 that determines the format of
    the day of month

  * `locale` is any valid locale name returned by `Cldr.known_locale_names/0`
    or a `t:Cldr.LanguageTag.t/0` struct. The default is `Cldr.get_locale/0`

  * `options` is a `Keyword` list of options.  There are no options
    used in `day_of_month/4`

  ## Format Symbol

  The representation of the day of the month is made in accordance
  with the following table. Note that `ddd` is not part of the CLDR
  standard.

  | Symbol     | Example         | Cldr Format     |
  | :--------  | :-------------- | :-------------- |
  | d          | 2, 22           |                 |
  | dd         | 02, 22          |                 |
  | ddd        | 2nd, 22nd       |                 |

  ## Examples

      iex> Cldr.DateTime.Formatter.day_of_month ~D[2017-01-04], 1
      4

      iex> Cldr.DateTime.Formatter.day_of_month ~D[2017-01-04], 2
      "04"

      iex> Cldr.DateTime.Formatter.day_of_month ~D[2017-01-04], 3
      "4th"

  """
  @spec day_of_month(Cldr.Calendar.any_date_time(), integer, Keyword.t()) ::
          String.t() | {:error, String.t()}

  def day_of_month(day_of_month, n \\ @default_format, options \\ [])

  def day_of_month(day_of_month, options, []) when is_list(options) do
    {locale, backend} = extract_locale!(options)
    day_of_month(day_of_month, @default_format, locale, backend, Map.new(options))
  end

  def day_of_month(day_of_month, n, options) do
    {locale, backend} = extract_locale!(options)
    day_of_month(day_of_month, n, locale, backend, Map.new(options))
  end

  @spec day_of_month(
          Cldr.Calendar.date(),
          integer,
          Locale.locale_reference(),
          Cldr.backend(),
          map()
        ) ::
          String.t() | {:error, String.t()}

  def day_of_month(date, n, locale, backend, options \\ %{})

  def day_of_month(%{calendar: Calendar.ISO} = date, n, locale, backend, options) do
    %{date | calendar: Cldr.Calendar.Gregorian}
    |> day_of_month(n, locale, backend, options)
  end

  def day_of_month(%{day: day}, 1, _locale, backend, options) do
    day
    |> transliterate("d", backend, options)
    |> maybe_wrap(:day, options)
  end

  def day_of_month(%{day: day}, 2, _locale, backend, options) do
    day
    |> transliterate("d", backend, options)
    |> pad(2)
    |> maybe_wrap(:day, options)
  end

  def day_of_month(%{day: day}, 3, locale, backend, options) do
    day
    |> transliterate("d", backend, options)
    |> Cldr.Number.to_string!(backend, format: :ordinal, locale: locale)
    |> maybe_wrap(:day, options)
  end

  def day_of_month(date, _n, _locale, _backend, _options) do
    error_return(date, "d", [:day])
  end

  @doc """
  Returns the day of the year (symbol `D`) as an integer in string
  format.

  ## Arguments

  * `date` is a `Date` struct or any map that contains at least the
    keys `:year`, `:month`, `:day` and `:calendar`

  * `n` in an integer between 1 and 3 that determines the format of
    the day of year

  * `locale` is any valid locale name returned by `Cldr.known_locale_names/0`
    or a `t:Cldr.LanguageTag.t/0` struct. The default is `Cldr.get_locale/0`

  * `options` is a `Keyword` list of options.  There are no options
    used in `day_of_year/4`

  ## Format Symbol

  The representation of the day of the year is made in accordance with
  the following table:

  | Symbol     | Example         | Cldr Format     |
  | :--------  | :-------------- | :-------------- |
  | D          | 3, 33, 333      |                 |
  | DD         | 03, 33, 333     |                 |
  | DDD        | 003, 033, 333   |                 |

  ## Examples

      iex> Cldr.DateTime.Formatter.day_of_year ~D[2017-01-15], 1
      "15"

      iex> Cldr.DateTime.Formatter.day_of_year ~D[2017-01-15], 2
      "15"

      iex> Cldr.DateTime.Formatter.day_of_year ~D[2017-01-15], 3
      "015"

  """
  @spec day_of_year(Cldr.Calendar.any_date_time(), integer, Keyword.t()) ::
          String.t() | {:error, String.t()}

  def day_of_year(day_of_year, n \\ @default_format, options \\ [])

  def day_of_year(day_of_year, options, []) when is_list(options) do
    {locale, backend} = extract_locale!(options)
    day_of_year(day_of_year, @default_format, locale, backend, Map.new(options))
  end

  def day_of_year(day_of_year, n, options) do
    {locale, backend} = extract_locale!(options)
    day_of_year(day_of_year, n, locale, backend, Map.new(options))
  end

  @spec day_of_year(
          Cldr.Calendar.any_date_time(),
          integer,
          Locale.locale_reference(),
          Cldr.backend(),
          map()
        ) ::
          String.t() | {:error, String.t()}

  def day_of_year(date, n, locale, backend, options \\ %{})

  def day_of_year(%{calendar: Calendar.ISO} = date, n, locale, backend, options) do
    %{date | calendar: Cldr.Calendar.Gregorian}
    |> day_of_year(n, locale, backend, options)
  end

  def day_of_year(date, n, _locale, _backend, options) when is_date(date) and n in 1..3 do
    date
    |> Cldr.Calendar.day_of_year()
    |> pad(n)
    |> maybe_wrap(:day_of_year, options)
  end

  def day_of_year(date, _n, _locale, _backend, _options) do
    error_return(date, "D", [:year, :month, :day, :calendar])
  end

  @doc """
  Returns the weekday name (format  symbol `E`) as an string.

  ## Arguments

  * `date` is a `Date` struct or any map that contains at least the
    keys `:year`, `:month`, `:day` and `:calendar`

  * `n` in an integer between 1 and 6 that determines the format of
    the day of week

  * `locale` is any valid locale name returned by `Cldr.known_locale_names/0`
    or a `t:Cldr.LanguageTag.t/0` struct. The default is `Cldr.get_locale/0`

  * `options` is a `Keyword` list of options.  There are no options
    used in `day_name/4`

  ## Format Symbol

  The representation of the day name is made in accordance with
  the following table:

  | Symbol     | Example         | Cldr Format     |
  | :--------  | :-------------- | :-------------- |
  | E, EE, EEE | "Tue"           | Abbreviated     |
  | EEEE       | "Tuesday"       | Wide            |
  | EEEEE      | "T"             | Narrow          |
  | EEEEEE     | "Tu"            | Short           |

  ## Examples

      iex> Cldr.DateTime.Formatter.day_name ~D[2017-08-15], 6
      "Tu"

      iex> Cldr.DateTime.Formatter.day_name ~D[2017-08-15], 5
      "T"

      iex> Cldr.DateTime.Formatter.day_name ~D[2017-08-15], 4
      "Tuesday"

      iex> Cldr.DateTime.Formatter.day_name ~D[2017-08-15], 3
      "Tue"

      iex> Cldr.DateTime.Formatter.day_name ~D[2017-08-15], 2
      "Tue"

      iex> Cldr.DateTime.Formatter.day_name ~D[2017-08-15], 1
      "Tue"

  """
  @spec day_name(Cldr.Calendar.any_date_time(), integer, Keyword.t()) ::
          String.t() | {:error, String.t()}

  def day_name(day_name, n \\ @default_format, options \\ [])

  def day_name(day_name, options, []) when is_list(options) do
    {locale, backend} = extract_locale!(options)
    day_name(day_name, @default_format, locale, backend, Map.new(options))
  end

  def day_name(day_name, n, options) do
    {locale, backend} = extract_locale!(options)
    day_name(day_name, n, locale, backend, Map.new(options))
  end

  @spec day_name(
          Cldr.Calendar.any_date_time(),
          integer,
          Locale.locale_reference(),
          Cldr.backend(),
          map()
        ) ::
          String.t() | {:error, String.t()}

  def day_name(date, n, locale, backend, options \\ %{})

  def day_name(%{calendar: Calendar.ISO} = date, n, locale, backend, options) do
    %{date | calendar: Cldr.Calendar.Gregorian}
    |> day_name(n, locale, backend, options)
  end

  def day_name(date, n, locale, backend, options) when is_date(date) and n in 1..3 do
    date
    |> Cldr.Calendar.localize(:day_of_week, :format, :abbreviated, backend, locale)
    |> maybe_wrap(:day_name, options)
  end

  def day_name(date, 4, locale, backend, options) when is_date(date) do
    date
    |> Cldr.Calendar.localize(:day_of_week, :format, :wide, backend, locale)
    |> maybe_wrap(:day_name, options)
  end

  def day_name(date, 5, locale, backend, options) when is_date(date) do
    date
    |> Cldr.Calendar.localize(:day_of_week, :format, :narrow, backend, locale)
    |> maybe_wrap(:day_name, options)
  end

  def day_name(date, 6, locale, backend, options) when is_date(date) do
    date
    |> Cldr.Calendar.localize(:day_of_week, :format, :short, backend, locale)
    |> maybe_wrap(:day_name, options)
  end

  def day_name(date, _n, _locale, _backend, _options) do
    error_return(date, "E", [:year, :month, :day, :calendar])
  end

  @doc """
  Returns the local day of week (format symbol `e`) as a
  number or name.

  ## Arguments

  * `date` is a `Date` struct or any map that contains at least the
    keys `:year`, `:month`, `:day` and `:calendar`

  * `n` in an integer between 1 and 6 that determines the format of
    the day of week

  * `locale` is any valid locale name returned by `Cldr.known_locale_names/0`
    or a `t:Cldr.LanguageTag.t/0` struct. The default is `Cldr.get_locale/0`

  * `options` is a `Keyword` list of options.  There are no options
    used in `day_of_week/4`

  ## Notes

  Returns the same as format symbol `E` except that it adds a
  numeric value that will depend on the local starting day
  of the week.

  ## Format Symbol

  The representation of the time period is made in accordance with
  the following table:

  | Symbol     | Example         | Cldr Format     |
  | :--------  | :-------------- | :-------------- |
  | e          | 2               | Single digit    |
  | ee         | "02"            | Two digits      |
  | eee        | "Tue"           | Abbreviated     |
  | eeee       | "Tuesday"       | Wide            |
  | eeeee      | "T"             | Narrow          |
  | eeeeee     | "Tu"            | Short           |

  ## Examples

      iex> Cldr.DateTime.Formatter.day_of_week ~D[2017-08-15], 3
      "Tue"

      iex> Cldr.DateTime.Formatter.day_of_week ~D[2017-08-15], 4
      "Tuesday"

      iex> Cldr.DateTime.Formatter.day_of_week ~D[2017-08-15], 5
      "T"

      iex> Cldr.DateTime.Formatter.day_of_week ~D[2017-08-15], 6
      "Tu"

      iex> Cldr.DateTime.Formatter.day_of_week ~D[2017-08-15], 1
      "2"

      iex> Cldr.DateTime.Formatter.day_of_week ~D[2017-08-15], 2
      "02"

  """
  @spec day_of_week(Cldr.Calendar.any_date_time(), integer, Keyword.t()) ::
          String.t() | {:error, String.t()}

  def day_of_week(day_of_week, n \\ @default_format, options \\ [])

  def day_of_week(day_of_week, options, []) when is_list(options) do
    {locale, backend} = extract_locale!(options)
    day_of_week(day_of_week, @default_format, locale, backend, Map.new(options))
  end

  def day_of_week(day_of_week, n, options) do
    {locale, backend} = extract_locale!(options)
    day_of_week(day_of_week, n, locale, backend, Map.new(options))
  end

  @spec day_of_week(
          Cldr.Calendar.any_date_time(),
          integer,
          Locale.locale_reference(),
          Cldr.backend(),
          map()
        ) ::
          String.t() | {:error, String.t()}

  def day_of_week(date, n, locale, backend, options \\ %{})

  def day_of_week(%{calendar: Calendar.ISO} = date, n, locale, backend, options) do
    %{date | calendar: Cldr.Calendar.Gregorian}
    |> day_of_week(n, locale, backend, options)
  end

  def day_of_week(date, n, _locale, _backend, options) when is_date(date) and n in 1..2 do
    date
    |> Cldr.Calendar.day_of_week()
    |> pad(n)
    |> maybe_wrap(:day_of_week, options)
  end

  def day_of_week(date, n, locale, backend, options) when is_date(date) and n >= 3 do
    date
    |> day_name(n, locale, backend, options)
    |> maybe_wrap(:day_of_week, options)
  end

  def day_of_week(date, _n, _locale, _backend, _options) do
    error_return(date, "e", [:year, :month, :day, :calendar])
  end

  @doc """
  Returns the stand-alone local day (format symbol `c`)
  of week number/name.

  ## Arguments

  * `date` is a `Date` struct or any map that contains at least the
    keys `:year`, `:month`, `:day` and `:calendar`

  * `n` in an integer between 1 and 6 that determines the format of
    the day of week

  * `locale` is any valid locale name returned by `Cldr.known_locale_names/0`
    or a `t:Cldr.LanguageTag.t/0` struct. The default is `Cldr.get_locale/0`

  * `options` is a `Keyword` list of options.  There are no options
    used in `standalone_day_of_week/4`

  ## Notes

  This is the same as `weekday_number/4` except that it is intended
  for use without the associated `d` format symbol.

  ## Format Symbol

  The representation of the time period is made in accordance with
  the following table:

  | Symbol     | Example         | Cldr Format     |
  | :--------  | :-------------- | :-------------- |
  | c, cc      | 2               | Single digit    |
  | ccc        | "Tue"           | Abbreviated     |
  | cccc       | "Tuesday"       | Wide            |
  | ccccc      | "T"             | Narrow          |
  | cccccc     | "Tu"            | Short           |

  ## Examples

      iex> Cldr.DateTime.Formatter.standalone_day_of_week ~D[2017-08-15], 3
      "Tue"

      iex> Cldr.DateTime.Formatter.standalone_day_of_week ~D[2017-08-15], 4
      "Tuesday"

      iex> Cldr.DateTime.Formatter.standalone_day_of_week ~D[2017-08-15], 5
      "T"

      iex> Cldr.DateTime.Formatter.standalone_day_of_week ~D[2017-08-15], 6
      "Tu"

  """
  @spec standalone_day_of_week(Cldr.Calendar.any_date_time(), integer, Keyword.t()) ::
          String.t() | {:error, String.t()}

  def standalone_day_of_week(standalone_day_of_week, n \\ @default_format, options \\ [])

  def standalone_day_of_week(standalone_day_of_week, options, []) when is_list(options) do
    {locale, backend} = extract_locale!(options)

    standalone_day_of_week(
      standalone_day_of_week,
      @default_format,
      locale,
      backend,
      Map.new(options)
    )
  end

  def standalone_day_of_week(standalone_day_of_week, n, options) do
    {locale, backend} = extract_locale!(options)
    standalone_day_of_week(standalone_day_of_week, n, locale, backend, Map.new(options))
  end

  @spec standalone_day_of_week(
          Cldr.Calendar.date(),
          integer,
          Locale.locale_reference(),
          Cldr.backend(),
          map()
        ) ::
          String.t() | {:error, String.t()}

  def standalone_day_of_week(date, n, locale, backend, options \\ %{})

  def standalone_day_of_week(%{calendar: Calendar.ISO} = date, n, locale, backend, options) do
    %{date | calendar: Cldr.Calendar.Gregorian}
    |> standalone_day_of_week(n, locale, backend, options)
  end

  def standalone_day_of_week(date, n, _locale, _backend, options)
      when is_date(date) and n in 1..2 do
    date
    |> Cldr.Calendar.day_of_week()
    |> pad(n)
    |> maybe_wrap(:standalone_day_of_week, options)
  end

  def standalone_day_of_week(date, 3, locale, backend, options) when is_date(date) do
    date
    |> Cldr.Calendar.localize(:day_of_week, :stand_alone, :abbreviated, backend, locale)
    |> maybe_wrap(:standalone_day_of_week, options)
  end

  def standalone_day_of_week(date, 4, locale, backend, options) when is_date(date) do
    date
    |> Cldr.Calendar.localize(:day_of_week, :stand_alone, :wide, backend, locale)
    |> maybe_wrap(:standalone_day_of_week, options)
  end

  def standalone_day_of_week(date, 5, locale, backend, options) when is_date(date) do
    date
    |> Cldr.Calendar.localize(:day_of_week, :stand_alone, :narrow, backend, locale)
    |> maybe_wrap(:standalone_day_of_week, options)
  end

  def standalone_day_of_week(date, 6, locale, backend, options) when is_date(date) do
    date
    |> Cldr.Calendar.localize(:day_of_week, :stand_alone, :short, backend, locale)
    |> maybe_wrap(:standalone_day_of_week, options)
  end

  def standalone_day_of_week(date, _n, _locale, _backend, _options) do
    error_return(date, "c", [:year, :month, :day, :calendar])
  end

  #
  # Time formatters
  #

  @doc """
  Returns a localised version of `am` or `pm` (format symbol `a`).

  ## Arguments

  * `time` is a `Time` struct or any map that contains at least the
    key `:second`

  * `n` in an integer between 1 and 5 that determines the format of the
    time period

  * `locale` is any valid locale name returned by `Cldr.known_locale_names/0`
    or a `t:Cldr.LanguageTag.t/0` struct. The default is `Cldr.get_locale/0`

  * `options` is a `Keyword` list of options.  The available option is
    `period: :variant` which will use a veriant of localised "am" or
    "pm" if one is available

  ## Notes

  May be upper or lowercase depending on the locale and other options.
  The wide form may be the same as the short form if the “real”
  long form (eg ante meridiem) is not customarily used.

  ## Format Symbol

  The representation of the time period is made in accordance with the following
  table:

  | Symbol     | Example         | Cldr Format     |
  | :--------  | :-------------- | :-------------- |
  | a, aa, aaa | "am."           | Abbreviated     |
  | aaaa       | "am."           | Wide            |
  | aaaaa      | "am"            | Narrow          |

  ## Examples

      iex> Cldr.DateTime.Formatter.period_am_pm %{hour: 0, minute: 0}
      "AM"

      iex> Cldr.DateTime.Formatter.period_am_pm %{hour: 3, minute: 0}
      "AM"

      iex> Cldr.DateTime.Formatter.period_am_pm %{hour: 13, minute: 0}
      "PM"

      iex> Cldr.DateTime.Formatter.period_am_pm %{hour: 21, minute: 0}, 5
      "p"

      iex> Cldr.DateTime.Formatter.period_am_pm %{hour: 21, minute: 0}, 5
      "p"

  """
  @spec period_am_pm(Cldr.Calendar.time(), integer, Keyword.t()) ::
          String.t() | {:error, String.t()}

  def period_am_pm(period_am_pm, n \\ @default_format, options \\ [])

  def period_am_pm(period_am_pm, options, []) when is_list(options) do
    {locale, backend} = extract_locale!(options)
    period_am_pm(period_am_pm, @default_format, locale, backend, Map.new(options))
  end

  def period_am_pm(period_am_pm, n, options) do
    {locale, backend} = extract_locale!(options)
    period_am_pm(period_am_pm, n, locale, backend, Map.new(options))
  end

  @spec period_am_pm(
          Cldr.Calendar.time(),
          integer,
          Locale.locale_reference(),
          Cldr.backend(),
          map()
        ) ::
          String.t() | {:error, String.t()}

  def period_am_pm(time, n, locale, backend, options \\ %{})

  def period_am_pm(%{calendar: Calendar.ISO} = time, n, locale, backend, options) do
    %{time | calendar: Cldr.Calendar.Gregorian}
    |> period_am_pm(n, locale, backend, options)
  end

<<<<<<< HEAD
  def period_am_pm(time, n, locale, backend, options) when n in 1..3 do
=======
  def period_am_pm(time, n, locale, backend, options)
      when is_map_key(time, :hour) and n in 1..3 do
>>>>>>> 1ca6a3a8
    time
    |> Cldr.Calendar.localize(:am_pm, :format, :abbreviated, backend, locale, options)
    |> maybe_wrap(:period_am_pm, options)
  end

  def period_am_pm(time, 4, locale, backend, options) when is_map_key(time, :hour) do
    time
    |> Cldr.Calendar.localize(:am_pm, :format, :wide, backend, locale, options)
    |> maybe_wrap(:period_am_pm, options)
  end

  def period_am_pm(time, 5, locale, backend, options) when is_map_key(time, :hour) do
    time
    |> Cldr.Calendar.localize(:am_pm, :format, :narrow, backend, locale, options)
    |> maybe_wrap(:period_am_pm, options)
  end

  def period_am_pm(time, _n, _locale, _backend, _options) do
    error_return(time, "a", [:hour])
  end

  @doc """
  Returns the formatting of the time period as either
  `noon`, `midnight` or `am`/`pm` (format symbol 'b').

  ## Arguments

  * `time` is a `Time` struct or any map that contains at least the
    key `:second`

  * `n` in an integer between 1 and 5 that determines the format of the
    time period

  * `locale` is any valid locale name returned by `Cldr.known_locale_names/0`
    or a `t:Cldr.LanguageTag.t/0` struct. The default is `Cldr.get_locale/0`

  * `options` is a `Keyword` list of options.  The available option is
    `period: :variant` which will use a variant of localised "noon" and
    "midnight" if one is available

  ## Notes

  If the language doesn't support "noon" or "midnight" then
  `am`/`pm` is used for all time periods.

  May be upper or lowercase depending on the locale and other options.
  If the locale doesn't have the notion of a unique `noon == 12:00`,
  then the PM form may be substituted. Similarly for `midnight == 00:00`
  and the AM form.

  ## Format Symbol

  The representation of the time period is made in accordance with the following
  table:

  | Symbol     | Example         | Cldr Format     |
  | :--------  | :-------------- | :-------------- |
  | b, bb, bbb | "mid."          | Abbreviated     |
  | bbbb       | "midnight"      | Wide            |
  | bbbbb      | "md"            | Narrow          |

  ## Examples

      iex> Cldr.DateTime.Formatter.period_noon_midnight %{hour: 12, minute: 0}
      "noon"

      iex> Cldr.DateTime.Formatter.period_noon_midnight %{hour: 0, minute: 0}
      "midnight"

      iex> Cldr.DateTime.Formatter.period_noon_midnight %{hour: 11, minute: 0}
      "in the morning"

      iex> Cldr.DateTime.Formatter.period_noon_midnight %{hour: 16, minute: 0}
      "PM"

  """
  @spec period_noon_midnight(Cldr.Calendar.time(), integer, Keyword.t()) ::
          String.t() | {:error, String.t()}

  def period_noon_midnight(period_noon_midnight, n \\ @default_format, options \\ [])

  def period_noon_midnight(period_noon_midnight, options, []) when is_list(options) do
    {locale, backend} = extract_locale!(options)
    period_noon_midnight(period_noon_midnight, @default_format, locale, backend, Map.new(options))
  end

  def period_noon_midnight(period_noon_midnight, n, options) do
    {locale, backend} = extract_locale!(options)
    period_noon_midnight(period_noon_midnight, n, locale, backend, Map.new(options))
  end

  @spec period_noon_midnight(
          Cldr.Calendar.time(),
          integer,
          Locale.locale_reference(),
          Cldr.backend(),
          map()
        ) ::
          String.t() | {:error, String.t()}

  def period_noon_midnight(time, n, locale, backend, options \\ %{})

  def period_noon_midnight(%{hour: hour, minute: minute} = time, n, locale, backend, options)
      when (rem(hour, 12) == 0 or rem(hour, 24) < 12) and minute == 0 do
    format_backend = Module.concat(backend, DateTime.Format)

    if format_backend.language_has_noon_and_midnight?(locale) do
      day_period = format_backend.day_period_for(time, locale.language)
      Cldr.Calendar.localize(day_period, :day_periods, :format, period_format(n), backend, locale)
    else
      period_am_pm(time, n, locale, backend, options)
    end
    |> maybe_wrap(:period_noon_midnight, options)
  end

  def period_noon_midnight(%{hour: _hour, minute: _minute} = time, n, locale, backend, options) do
    time
    |> period_am_pm(n, locale, backend, options)
    |> maybe_wrap(:period_noon_midnight, options)
  end

  def period_noon_midnight(time, _n, _locale, _backend, _options) do
    error_return(time, "b", [:hour, :minute])
  end

  @doc """
  Returns the formatting of the time period as a string, for
  example `at night` (format symbol `B`).

  ## Arguments

  * `time` is a `Time` struct or any map that contains at least the
    key `:second`

  * `n` in an integer between 1 and 5 that determines the format of the
    time period

  * `locale` is any valid locale name returned by `Cldr.known_locale_names/0`
    or a `t:Cldr.LanguageTag.t/0` struct. The default is `Cldr.get_locale/0`

  * `options` is a `Keyword` list of options.  The available option is
    `period: :variant` which will use a veriant of localised flexible time
    period names if one is available

  ## Notes

  The time period may be upper or lowercase depending on the locale and
  other options.  Often there is only one width that is customarily used.

  ## Format Symbol

  The representation of the time period is made in accordance with the following
  table:

  | Symbol     | Example         | Cldr Format     |
  | :--------  | :-------------- | :-------------- |
  | B, BB, BBB | "at night"      | Abbreviated     |
  | BBBB       | "at night"      | Wide            |
  | BBBBB      | "at night"      | Narrow          |

  ## Examples

      iex> Cldr.DateTime.Formatter.period_flex %{hour: 11, minute: 5, second: 23}
      "in the morning"

      iex> Cldr.DateTime.Formatter.period_flex %{hour: 16, minute: 5, second: 23}
      "in the afternoon"

      iex> Cldr.DateTime.Formatter.period_flex %{hour: 23, minute: 5, second: 23}
      "at night"

  """
  @spec period_flex(Cldr.Calendar.time(), integer, Keyword.t()) ::
          String.t() | {:error, String.t()}

  def period_flex(period_flex, n \\ @default_format, options \\ [])

  def period_flex(period_flex, options, []) when is_list(options) do
    {locale, backend} = extract_locale!(options)
    period_flex(period_flex, @default_format, locale, backend, Map.new(options))
  end

  def period_flex(period_flex, n, options) do
    {locale, backend} = extract_locale!(options)
    period_flex(period_flex, n, locale, backend, Map.new(options))
  end

  @spec period_flex(Cldr.Calendar.time(), integer, Locale.locale_reference(), Cldr.backend(), map()) ::
          String.t() | {:error, String.t()}

  def period_flex(time, n, locale, backend, options \\ %{})

  def period_flex(%{hour: _hour, minute: _minute} = time, n, locale, backend, options) do
    format_backend = Module.concat(backend, DateTime.Format)
    day_period = format_backend.day_period_for(time, locale)

    day_period
    |> Cldr.Calendar.localize(:day_periods, :format, period_format(n), backend, locale)
    |> maybe_wrap(:period_flex, options)
  end

  def period_flex(time, _n, _locale, _backend, _options) do
    error_return(time, "B", [:hour, :minute])
  end

  defp period_format(n) when n in 1..3, do: :abbreviated
  defp period_format(4), do: :wide
  defp period_format(5), do: :narrow

  @doc """
  Returns the hour formatted in a locale-specific format

  ## Arguments

  * `time` is a `Time` struct or any map that contains at least the key `:hour`

  * `n` is the number of digits to which `:hour` is padded

  * `locale` is any valid locale name returned by `Cldr.known_locale_names/0`
    or a `t:Cldr.LanguageTag.t/0` struct. The default is `Cldr.get_locale/0`

  * `options` is a `Keyword` list of options.  There are no options used in
    `hour/4`

  ## Examples

      iex> Cldr.DateTime.Formatter.hour ~N[2020-04-25 15:00:00.0]
      "3"

      iex> Cldr.DateTime.Formatter.hour ~N[2020-04-25 15:00:00.0], locale: "fr"
      "15"

      iex> Cldr.DateTime.Formatter.hour ~N[2020-04-25 15:00:00.0], locale: "en-AU"
      "3"

      iex> Cldr.DateTime.Formatter.hour ~N[2020-04-25 15:00:00.0], locale: "en-AU-u-hc-h23"
      "15"

  """
  @spec hour(Cldr.Calendar.time(), integer, Keyword.t()) ::
          String.t() | {:error, String.t()}

  def hour(hour, n \\ @default_format, options \\ [])

  def hour(hour, options, []) when is_list(options) do
    {locale, backend} = extract_locale!(options)
    hour(hour, @default_format, locale, backend, Map.new(options))
  end

  def hour(hour, n, options) do
    {locale, backend} = extract_locale!(options)
    hour(hour, n, locale, backend, Map.new(options))
  end

  @spec hour(Cldr.Calendar.time(), integer, Locale.locale_reference(), Cldr.backend(), map()) ::
          String.t() | {:error, String.t()}

  def hour(time, n, locale, backend, options \\ %{})

  def hour(hour, n, locale, backend, options) do
    hour_formatter = Cldr.Time.hour_format_from_locale(locale)

    __MODULE__
    |> apply(hour_formatter, [hour, n, locale, backend, options])
    |> maybe_wrap(:hour, options)
  end

  @doc """
  Returns the formatting of the `:hour` (format symbol `h`) as a number in the
  range 1..12 as a string.

  ## Arguments

  * `time` is a `Time` struct or any map that contains at least the key `:hour`

  * `n` is the number of digits to which `:hour` is padded

  * `locale` is any valid locale name returned by `Cldr.known_locale_names/0`
    or a `t:Cldr.LanguageTag.t/0` struct. The default is `Cldr.get_locale/0`

  * `options` is a `Keyword` list of options.  There are no options used in
    `h12/4`

  ## Format Symbol

  The representation of the `hour` is made in accordance with the following
  table:

  | Symbol  | Midn.	|	Morning	| Noon |	Afternoon	| Midn. |
  | :----:  | :---: | :-----: | :--: | :--------: | :---: |
  |   h     |  12   | 1...11  |  12  |  1...11    |  12   |

  ## Examples

      iex> Cldr.DateTime.Formatter.h12 %{hour: 0}
      "12"

      iex> Cldr.DateTime.Formatter.h12 %{hour: 12}
      "12"

      iex> Cldr.DateTime.Formatter.h12 %{hour: 24}
      "12"

      iex> Cldr.DateTime.Formatter.h12 %{hour: 11}
      "11"

      iex> Cldr.DateTime.Formatter.h12 %{hour: 23}
      "11"

  """
  @spec h12(Cldr.Calendar.time(), integer, Keyword.t()) ::
          String.t() | {:error, String.t()}

  def h12(h12, n \\ @default_format, options \\ [])

  def h12(h12, options, []) when is_list(options) do
    {locale, backend} = extract_locale!(options)
    h12(h12, @default_format, locale, backend, Map.new(options))
  end

  def h12(h12, n, options) do
    {locale, backend} = extract_locale!(options)
    h12(h12, n, locale, backend, Map.new(options))
  end

  @spec h12(Cldr.Calendar.time(), integer, Locale.locale_reference(), Cldr.backend(), map()) ::
          String.t() | {:error, String.t()}

  def h12(time, n, locale, backend, options \\ %{})

  def h12(%{hour: hour}, n, _locale, _backend, options) when hour in [0, 12, 24] do
    12
    |> pad(n)
    |> maybe_wrap(:h12, options)
  end

  def h12(%{hour: hour}, n, _locale, _backend, options) when hour in 1..11 do
    hour
    |> pad(n)
    |> maybe_wrap(:h12, options)
  end

  def h12(%{hour: hour}, n, _locale, _backend, options) when hour in 13..23 do
    (hour - 12)
    |> pad(n)
    |> maybe_wrap(:h12, options)
  end

  def h12(%{hour: hour}, _n, _locale, _backend, _options) when is_integer(hour) do
    {:error,
     {Cldr.DateTime.FormatError, "Hour must be in the range of 0..24. Found #{inspect hour}"}}
  end

  def h12(time, _n, _locale, _backend, _options) do
    error_return(time, "h", [:hour])
  end

  @doc """
  Returns the formatting of the `:hour` (format symbol `K`) as a number in the
  range 0..11 as a string.

  ## Arguments

  * `time` is a `Time` struct or any map that contains at least the key `:hour`

  * `n` is the number of digits to which `:hour` is padded

  * `locale` is any valid locale name returned by `Cldr.known_locale_names/0`
    or a `t:Cldr.LanguageTag.t/0` struct. The default is `Cldr.get_locale/0`

  * `options` is a `Keyword` list of options.  There are no options used in
    `h11/4`

  ## Format Symbol

  The representation of the `hour` is made in accordance with the following
  table:

  | Symbol  | Midn.	|	Morning	| Noon |	Afternoon	| Midn. |
  | :----:  | :---: | :-----: | :--: | :--------: | :---: |
  |   K     |   0   | 1...11  |   0  |  1...11    |   0   |

  ## Examples

      iex> Cldr.DateTime.Formatter.h11 %{hour: 0}
      "0"

      iex> Cldr.DateTime.Formatter.h11 %{hour: 12}
      "0"

      iex> Cldr.DateTime.Formatter.h11 %{hour: 24}
      "0"

      iex> Cldr.DateTime.Formatter.h11 %{hour: 23}
      "11"

      iex> Cldr.DateTime.Formatter.h11 %{hour: 11}
      "11"

      iex> Cldr.DateTime.Formatter.h11 %{hour: 9}
      "9"

  """
  @spec h11(Cldr.Calendar.time(), integer, Keyword.t()) ::
          String.t() | {:error, String.t()}

  def h11(h11, n \\ @default_format, options \\ [])

  def h11(h11, options, []) when is_list(options) do
    {locale, backend} = extract_locale!(options)
    h11(h11, @default_format, locale, backend, Map.new(options))
  end

  def h11(h11, n, options) do
    {locale, backend} = extract_locale!(options)
    h11(h11, n, locale, backend, Map.new(options))
  end

  @spec h11(Cldr.Calendar.time(), integer, Locale.locale_reference(), Cldr.backend(), map()) ::
          String.t() | {:error, String.t()}

  def h11(time, n, locale, backend, options \\ %{})

  def h11(%{hour: hour}, n, _locale, _backend, options) when hour in [0, 12, 24] do
    0
    |> pad(n)
    |> maybe_wrap(:h11, options)
  end

  def h11(%{hour: hour}, n, _locale, _backend, options) when hour in 1..11 do
    hour
    |> pad(n)
    |> maybe_wrap(:h11, options)
  end

  def h11(%{hour: hour}, n, _locale, _backend, options) when hour in 13..23 do
    (hour - 12)
    |> pad(n)
    |> maybe_wrap(:h11, options)
  end

  def h11(%{hour: hour}, _n, _locale, _backend, _options) when is_integer(hour) do
    {:error,
     {Cldr.DateTime.FormatError, "Hour must be in the range of 0..24. Found #{inspect hour}"}}
  end

  def h11(time, _n, _locale, _backend, _options) do
    error_return(time, "K", [:hour])
  end

  @doc """
  Returns the formatting of the `:hour` (format symbol `k`) as a number in the
  range 1..24 as a string.

  ## Arguments

  * `time` is a `Time` struct or any map that contains at least the key `:hour`

  * `n` is the number of digits to which `:hour` is padded

  * `locale` is any valid locale name returned by `Cldr.known_locale_names/0`
    or a `t:Cldr.LanguageTag.t/0` struct. The default is `Cldr.get_locale/0`

  * `options` is a `Keyword` list of options.  There are no options used in
    `h24/4`

  ## Format Symbol

  The representation of the `hour` is made in accordance with the following
  table:

  | Symbol  | Midn.	|	Morning	| Noon |	Afternoon	| Midn. |
  | :----:  | :---: | :-----: | :--: | :--------: | :---: |
  |   k     |  24   | 1...11  |  12  |  13...23   |  24   |

  ## Examples

      iex(4)> Cldr.DateTime.Formatter.h24 %{hour: 0}
      "24"

      iex(5)> Cldr.DateTime.Formatter.h24 %{hour: 12}
      "12"

      iex(6)> Cldr.DateTime.Formatter.h24 %{hour: 13}
      "13"

      iex(7)> Cldr.DateTime.Formatter.h24 %{hour: 9}
      "9"

      iex(8)> Cldr.DateTime.Formatter.h24 %{hour: 24}
      "24"

  """
  @spec h24(Cldr.Calendar.time(), integer, Keyword.t()) ::
          String.t() | {:error, String.t()}

  def h24(h24, n \\ @default_format, options \\ [])

  def h24(h24, options, []) when is_list(options) do
    {locale, backend} = extract_locale!(options)
    h24(h24, @default_format, locale, backend, Map.new(options))
  end

  def h24(h24, n, options) do
    {locale, backend} = extract_locale!(options)
    h24(h24, n, locale, backend, Map.new(options))
  end

  @spec h24(Cldr.Calendar.time(), integer, Locale.locale_reference(), Cldr.backend(), map()) ::
          String.t() | {:error, String.t()}

  def h24(time, n, locale, backend, options \\ %{})

  def h24(%{hour: hour}, n, _locale, _backend, options) when hour in [0, 24] do
    24
    |> pad(n)
    |> maybe_wrap(:h24, options)
  end

  def h24(%{hour: hour}, n, _locale, _backend, options) when hour in 1..23 do
    hour
    |> pad(n)
    |> maybe_wrap(:h24, options)
  end

  def h24(%{hour: hour}, _n, _locale, _backend, _options) when is_integer(hour) do
    {:error,
     {Cldr.DateTime.FormatError, "Hour must be in the range of 0..24. Found #{inspect hour}"}}
  end

  def h24(time, _n, _locale, _backend, _options) do
    error_return(time, "k", [:hour])
  end

  @doc """
  Returns the formatting of the `:hour` (format symbol `H`) as a number
  in the range 0..23 as a string.

  ## Arguments

  * `time` is a `Time` struct or any map that contains at least the key `:hour`

  * `n` is the number of digits to which `:hour` is padded

  * `locale` is any valid locale name returned by `Cldr.known_locale_names/0`
    or a `t:Cldr.LanguageTag.t/0` struct. The default is `Cldr.get_locale/0`

  * `options` is a `Keyword` list of options.  There are no options used in
    `h23/4`

  ## Format Symbol

  The representation of the `hour` is made in accordance with the following
  table:

  | Symbol  | Midn.	|	Morning	| Noon |	Afternoon	| Midn. |
  | :----:  | :---: | :-----: | :--: | :--------: | :---: |
  |   H     |   0   | 1...11  |  12  |  13...23   |   0   |

  ## Examples:

      iex> Cldr.DateTime.Formatter.h23 %{hour: 10}
      "10"

      iex> Cldr.DateTime.Formatter.h23 %{hour: 13}
      "13"

      iex> Cldr.DateTime.Formatter.h23 %{hour: 21}
      "21"

      iex> Cldr.DateTime.Formatter.h23 %{hour: 24}
      "0"

      iex> Cldr.DateTime.Formatter.h23 %{hour: 0}
      "0"

  """
  @spec h23(Cldr.Calendar.time(), integer, Keyword.t()) ::
          String.t() | {:error, String.t()}

  def h23(h23, n \\ @default_format, options \\ [])

  def h23(h23, options, []) when is_list(options) do
    {locale, backend} = extract_locale!(options)
    h23(h23, @default_format, locale, backend, Map.new(options))
  end

  def h23(h23, n, options) do
    {locale, backend} = extract_locale!(options)
    h23(h23, n, locale, backend, Map.new(options))
  end

  @spec h23(Cldr.Calendar.time(), integer, Locale.locale_reference(), Cldr.backend(), map()) ::
          String.t() | {:error, String.t()}

  def h23(time, n, locale, backend, options \\ %{})

  def h23(%{hour: hour}, n, _locale, _backend, options) when abs(hour) in [0, 24] do
    0
    |> pad(n)
    |> maybe_wrap(:h23, options)
  end

  def h23(%{hour: hour}, n, _locale, _backend, options) when abs(hour) in 1..23 do
    abs(hour)
    |> pad(n)
    |> maybe_wrap(:h23, options)
  end

  def h23(%{hour: hour}, _n, _locale, _backend, _options) when is_integer(hour) do
    {:error,
     {Cldr.DateTime.FormatError, "Hour must be in the range of 0..24. Found #{inspect hour}"}}
  end

  def h23(time, _n, _locale, _backend, _options) do
    error_return(time, "H", [:hour])
  end

  @doc """
  Returns the `:minute` of a `time` or `datetime` (format symbol `m`) as number
  in string format.  The number of `m`'s in the format determines the formatting.

  ## Arguments

  * `time` is a `Time` struct or any map that contains at least the key `:minute`

  * `n` is the number of digits to which `:minute` is padded

  * `locale` is any valid locale name returned by `Cldr.known_locale_names/0`
    or a `t:Cldr.LanguageTag.t/0` struct. The default is `Cldr.get_locale/0`

  * `options` is a `Keyword` list of options.  There are no options used in
    `minute/4`

  ## Format Symbol

  The representation of the `minute` is made in accordance with the following
  table:

  | Symbol | Results    | Description                                           |
  | :----  | :--------- | :---------------------------------------------------- |
  | m      | 3, 10      | Minimum digits of minutes                             |
  | mm     | "03", "12" | Number of minutes zero-padded to 2 digits             |

  ## Examples

      iex> Cldr.DateTime.Formatter.minute %{minute: 3}, 1
      3

      iex> Cldr.DateTime.Formatter.minute %{minute: 3}, 2
      "03"

  """
  @spec minute(Cldr.Calendar.time(), integer, Keyword.t()) ::
          String.t() | {:error, String.t()}

  def minute(minute, n \\ @default_format, options \\ [])

  def minute(minute, options, []) when is_list(options) do
    {locale, backend} = extract_locale!(options)
    minute(minute, @default_format, locale, backend, Map.new(options))
  end

  def minute(minute, n, options) do
    {locale, backend} = extract_locale!(options)
    minute(minute, n, locale, backend, Map.new(options))
  end

  @spec minute(Cldr.Calendar.time(), integer, Locale.locale_reference(), Cldr.backend(), map()) ::
          String.t() | {:error, String.t()}

  def minute(time, n, locale, backend, options \\ %{})

  def minute(%{minute: minute}, 1, _locale, _backend, options) do
    maybe_wrap(minute, :minute, options)
  end

  def minute(%{minute: minute}, 2 = n, _locale, _backend, options) do
    minute
    |> pad(n)
    |> maybe_wrap(:minute, options)
  end

  def minute(time, _n, _locale, _backend, _options) do
    error_return(time, "m", [:minute])
  end

  @doc """
  Returns the `:second` of a `time` or `datetime` (format symbol `s`) as number
  in string format.  The number of `s`'s in the format determines the formatting.

  ## Arguments

  * `time` is a `Time` struct or any map that contains at least the key `:second`

  * `n` is the number of digits to which `:hour` is padded

  * `locale` is any valid locale name returned by `Cldr.known_locale_names/0`
    or a `t:Cldr.LanguageTag.t/0` struct. The default is `Cldr.get_locale/0`

  * `options` is a `Keyword` list of options.  There are no options used in
    `second/4`

  ## Format Symbol

  The representation of the `second` is made in accordance with the following
  table:

  | Symbol | Results    | Description                                           |
  | :----  | :--------- | :---------------------------------------------------- |
  | s      | 3, 48      | Minimum digits of seconds                             |
  | ss     | "03", "48" | Number of seconds zero-padded to 2 digits             |

  ## Examples

      iex> Cldr.DateTime.Formatter.second %{second: 23}, 1
      "23"

      iex> Cldr.DateTime.Formatter.second %{second: 4}, 2
      "04"
  """
  @spec second(Cldr.Calendar.time(), integer, Keyword.t()) ::
          String.t() | {:error, String.t()}

  def second(second, n \\ @default_format, options \\ [])

  def second(second, options, []) when is_list(options) do
    {locale, backend} = extract_locale!(options)
    second(second, @default_format, locale, backend, Map.new(options))
  end

  def second(second, n, options) do
    {locale, backend} = extract_locale!(options)
    second(second, n, locale, backend, Map.new(options))
  end

  @spec second(Cldr.Calendar.time(), integer, Locale.locale_reference(), Cldr.backend(), map()) ::
          String.t() | {:error, String.t()}

  def second(time, n, locale, backend, options \\ %{})

  def second(%{second: second}, n, _locale, _backend, options) do
    second
    |> pad(n)
    |> maybe_wrap(:second, options)
  end

  def second(time, _n, _locale, _backend, _options) do
    error_return(time, "s", [:second])
  end

  @doc """
  Returns the `:second` of a `time` or `datetime` (format symbol `S`) as float
  in string format. The seconds are calculate to include microseconds if they
  are available.  The number of `S`'s in the format determines the formatting.

  ## Arguments

  * `time` is a `Time` struct or any map that contains at least the key `:second`
    with and optional `:microsecond` key of the format used by `Time`

  * `n` is the number of fractional digits to which the float number of seconds
    is rounded

  * `locale` is any valid locale name returned by `Cldr.known_locale_names/0`
    or a `t:Cldr.LanguageTag.t/0` struct. The default is `Cldr.get_locale/0`

  * `options` is a `Keyword` list of options.  There are no options used in
    `fractional_second/4`

  ## Format Symbol

  The representation of the `second` is made in accordance with the following
  table:

  | Symbol | Results    | Description                                           |
  | :----  | :--------- | :---------------------------------------------------- |
  | S      | "4.0"      | Minimum digits of fractional seconds                  |
  | SS     | "4.00"     | Number of seconds zero-padded to 2 fractional digits  |
  | SSS    | "4.002"    | Number of seconds zero-padded to 3 fractional digits  |

  ## Examples

      iex> Cldr.DateTime.Formatter.fractional_second %{second: 4, microsecond: {2000, 3}}, 1
      "4.0"

      iex> Cldr.DateTime.Formatter.fractional_second %{second: 4, microsecond: {2000, 3}}, 3
      "4.002"

      iex> Cldr.DateTime.Formatter.fractional_second %{second: 4}, 1
      "4"

  """
  @spec fractional_second(Cldr.Calendar.time(), integer, Keyword.t()) ::
          String.t() | {:error, String.t()}

  def fractional_second(fractional_second, n \\ @default_format, options \\ [])

  def fractional_second(fractional_second, options, []) when is_list(options) do
    {locale, backend} = extract_locale!(options)
    fractional_second(fractional_second, @default_format, locale, backend, Map.new(options))
  end

  def fractional_second(fractional_second, n, options) do
    {locale, backend} = extract_locale!(options)
    fractional_second(fractional_second, n, locale, backend, Map.new(options))
  end

  @spec fractional_second(
          Cldr.Calendar.time(),
          integer,
          Locale.locale_reference(),
          Cldr.backend(),
          map()
        ) ::
          String.t() | {:error, String.t()}

  # Note that TR35 says we should truncate the number of decimal digits
  # but we are rounding
  def fractional_second(time, n, locale, backend, options \\ %{})

  @microseconds 1_000_000
  def fractional_second(
        %{second: second, microsecond: {fraction, resolution}},
        n,
        _locale,
        _backend,
        options
      ) do
    rounding = min(resolution, n)

    (second * 1.0 + fraction / @microseconds)
    |> Float.round(rounding)
    |> to_string
    |> maybe_wrap(:fractional_second, options)
  end

  def fractional_second(%{second: second}, n, _locale, _backend, options) do
    second
    |> pad(n)
    |> maybe_wrap(:fractional_second, options)
  end

  def fractional_second(time, _n, _locale, _backend, _options) do
    error_return(time, "S", [:second])
  end

  @doc """
  Returns the `time` (format symbol `A`) as milliseconds since
  midnight.

  ## Arguments

  * `time` is a `Time` struct or any map that contains at least the key `:second`
    with and optional `:microsecond` key of the format used by `Time`

  * `n` is the number of fractional digits to which the float number of seconds
    is rounded

  * `locale` is any valid locale name returned by `Cldr.known_locale_names/0`
    or a `t:Cldr.LanguageTag.t/0` struct. The default is `Cldr.get_locale/0`

  * `options` is a `Keyword` list of options.  There are no options used in
    `millisecond/4`

  ## Format Symbol

  The representation of the `milliseconds` is made in accordance with the following
  table:

  | Symbol | Results    | Description                                             |
  | :----  | :--------- | :------------------------------------------------------ |
  | A+     | "4000"     | Minimum necessary digits of milliseconds since midnight |

  ## Examples

      iex> Cldr.DateTime.Formatter.millisecond %{hour: 0, minute: 0,
      ...>   second: 4, microsecond: {2000, 3}}, 1
      "4002"

      iex> Cldr.DateTime.Formatter.millisecond %{hour: 0, minute: 0, second: 4}, 1
      "4000"

      iex> Cldr.DateTime.Formatter.millisecond %{hour: 10, minute: 10, second: 4}, 1
      "36604000"

      iex> Cldr.DateTime.Formatter.millisecond ~T[07:35:13.215217]
      "27313215"

  """
  @spec millisecond(Cldr.Calendar.time(), integer, Keyword.t()) ::
          String.t() | {:error, String.t()}

  def millisecond(millisecond, n \\ @default_format, options \\ [])

  def millisecond(millisecond, options, []) when is_list(options) do
    {locale, backend} = extract_locale!(options)
    millisecond(millisecond, @default_format, locale, backend, Map.new(options))
  end

  def millisecond(millisecond, n, options) do
    {locale, backend} = extract_locale!(options)
    millisecond(millisecond, n, locale, backend, Map.new(options))
  end

  @milliseconds 1_000
  @spec millisecond(Cldr.Calendar.time(), integer, Locale.locale_reference(), Cldr.backend(), map()) ::
          String.t() | {:error, String.t()}

  def millisecond(time, n, locale, backend, options \\ %{})

  def millisecond(
        %{hour: hour, minute: minute, second: second, microsecond: {fraction, _resolution}},
        n,
        _locale,
        _backend,
        options
      ) do
    (rem(hour, 24) * @milliseconds * 60 * 60 + minute * @milliseconds * 60 +
       second * @milliseconds + div(fraction, @milliseconds))
    |> pad(n)
    |> maybe_wrap(:millisecond, options)
  end

  def millisecond(%{hour: hour, minute: minute, second: second}, n, _locale, _backend, options) do
    (rem(hour, 24) * @milliseconds * 60 * 60 + minute * @milliseconds * 60 +
       second * @milliseconds)
    |> pad(n)
    |> maybe_wrap(:millisecond, options)
  end

  def millisecond(time, _n, _locale, _backend, _options) do
    error_return(time, "A", [:hour, :minute, :second])
  end

  @doc """
  Returns the generic non-location format of a timezone (format symbol `v`)
  from a `DateTime` or `Time`.

  Since Elixir does not provide full time zone support, we return here only
  the `:time_zone` element of the provided `DateTime` or other struct without
  any localization.

  ## Arguments

  * `time` is a `t:DateTime.t/0` struct or any map that contains at least the key `:time_zone`
    key of the format used by `Time`

  * `n` is the generic non-location timezone format and is either `1` (the
    default) or `4`

  * `locale` is any valid locale name returned by `Cldr.known_locale_names/0`
    or a `t:Cldr.LanguageTag.t/0` struct. The default is `Cldr.get_locale/0`

  * `options` is a `Keyword` list of options.  There are no options used in
    `zone_generic/4`

  ## Format Symbol

  The representation of the `timezone` is made in accordance with the following
  table:

  | Symbol | Results    | Description                                             |
  | :----  | :--------- | :------------------------------------------------------ |
  | v      | "Etc/UTC"  | `:time_zone` key, unlocalised                           |
  | vvvv   | "unk"      | Generic timezone name.  Currently returns only "unk"    |

  ## Examples

      iex> Cldr.DateTime.Formatter.zone_generic %{time_zone: "Etc/UTC",
      ...>   utc_offset: 0, std_offset: 0}, 4
      "GMT"

      iex> Cldr.DateTime.Formatter.zone_generic %{time_zone: "Etc/UTC",
      ...>   utc_offset: 0, std_offset: 0}, 1
      "Etc/UTC"

  """
  @spec zone_generic(Cldr.Calendar.date_time(), integer, Keyword.t()) ::
          String.t() | {:error, String.t()}

  def zone_generic(zone_generic, n \\ @default_format, options \\ [])

  def zone_generic(zone_generic, options, []) when is_list(options) do
    {locale, backend} = extract_locale!(options)
    zone_generic(zone_generic, @default_format, locale, backend, Map.new(options))
  end

  def zone_generic(zone_generic, n, options) do
    {locale, backend} = extract_locale!(options)
    zone_generic(zone_generic, n, locale, backend, Map.new(options))
  end

  @spec zone_generic(
          Cldr.Calendar.date_time(),
          integer,
          Locale.locale_reference(),
          Cldr.backend(),
          map()
        ) ::
          String.t() | {:error, String.t()}

  def zone_generic(time, n, locale, backend, options \\ %{})

  def zone_generic(%{time_zone: time_zone}, 1, _locale, _backend, options) do
    maybe_wrap(time_zone, :zone_generic, options)
  end

  def zone_generic(time, 4, locale, backend, options) do
    time
    |> zone_id(4, locale, backend, options)
    |> maybe_wrap(:zone_generic, options)
  end

  def zone_generic(time, _n, _locale, _backend, _options) do
    error_return(time, "v", [:time_zone])
  end

  @doc """
  Returns the specific non-location format of a timezone (format symbol `z`)
  from a `DateTime` or `Time`.

  Since Elixir does not provide full time zone support, we return here only
  the `:time_zone` element of the provided `DateTime` or other struct without
  any localization.

  ## Arguments

  * `time` is a `t:DateTime.t/0` struct or any map that contains at least the `:zone_abbr`,
  `:utc_offset` and `:std_offset` keys of the format used by `Time`

  * `n` is the specific non-location timezone format and is in the range `1..4`

  * `locale` is any valid locale name returned by `Cldr.known_locale_names/0`
    or a `t:Cldr.LanguageTag.t/0` struct. The default is `Cldr.get_locale/0`

  * `options` is a `Keyword` list of options.  There are no options used in
   `zone_short/4`

  ## Format Symbol

  The representation of the `timezone` is made in accordance with the following
  table:

  | Symbol | Results    | Description                                             |
  | :----  | :--------- | :------------------------------------------------------ |
  | z..zzz | "UTC"      | `:zone_abbr` key, unlocalised                           |
  | zzzz   | "GMT"      | Delegates to `zone_gmt/4`                               |

  ## Examples

      iex> Cldr.DateTime.Formatter.zone_short %{zone_abbr: "UTC",
      ...>   utc_offset: 0, std_offset: 0}, 1
      "UTC"

      iex> Cldr.DateTime.Formatter.zone_short %{zone_abbr: "UTC",
      ...>   utc_offset: 0, std_offset: 0}, 4
      "GMT"

  """
  @spec zone_short(Cldr.Calendar.date_time(), integer, Keyword.t()) ::
          String.t() | {:error, String.t()}

  def zone_short(zone_short, n \\ @default_format, options \\ [])

  def zone_short(zone_short, options, []) when is_list(options) do
    {locale, backend} = extract_locale!(options)
    zone_short(zone_short, @default_format, locale, backend, Map.new(options))
  end

  def zone_short(zone_short, n, options) do
    {locale, backend} = extract_locale!(options)
    zone_short(zone_short, n, locale, backend, Map.new(options))
  end

  @spec zone_short(
          Cldr.Calendar.date_time(),
          integer,
          Locale.locale_reference(),
          Cldr.backend(),
          map()
        ) ::
          String.t() | {:error, String.t()}

  def zone_short(time, n, locale, backend, options \\ %{})

  def zone_short(%{zone_abbr: zone_abbr}, n, _locale, _backend, options) when n in 1..3 do
    maybe_wrap(zone_abbr, :zone_short, options)
  end

  def zone_short(%{zone_abbr: _zone_abbr} = time, 4 = n, locale, backend, options) do
    time
    |> zone_gmt(n, locale, backend, options)
    |> maybe_wrap(:zone_short, options)
  end

  def zone_short(time, _n, _locale, _backend, _options) do
    error_return(time, "z", [:zone_abbr])
  end

  @doc """
  Returns the time zone ID (format symbol `V`) part of a `DateTime` or `Time`

  For now the short timezone name, exemplar city and generic location
  formats are not supported and therefore return the fallbacks defined in CLDR.

  ## Arguments

  * `time` is a `t:DateTime.t/0` struct or any map that contains at least the `:utc_offset`
    and `:std_offset` keys of the format used by `Time`

  * `n` is the specific non-location timezone format and is in the range `1..4`

  * `locale` is any valid locale name returned by `Cldr.known_locale_names/0`
    or a `t:Cldr.LanguageTag.t/0` struct. The default is `Cldr.get_locale/0`

  * `options` is a `Keyword` list of options.  There are no options used in
   `zone_id/4`

  ## Format Symbol

  The representation of the `timezone ID` is made in accordance with the following
  table:

  | Symbol | Results        | Description                                             |
  | :----  | :------------- | :------------------------------------------------------ |
  | V      | "unk"          | `:zone_abbr` key, unlocalised                           |
  | VV     | "Etc/UTC       | Delegates to `zone_gmt/4`                               |
  | VVV    | "Unknown City" | Examplar city.  Not supported.                          |
  | VVVV   | "GMT"          | Delegates to `zone_gmt/4                                |

  ## Examples

      iex> Cldr.DateTime.Formatter.zone_id %{zone_abbr: "Etc/UTC",
      ...>   utc_offset: 0, std_offset: 0}, 1
      "unk"

      iex> Cldr.DateTime.Formatter.zone_id %{zone_abbr: "Etc/UTC",
      ...>   utc_offset: 0, std_offset: 0}, 2
      "Etc/UTC"

      iex> Cldr.DateTime.Formatter.zone_id %{zone_abbr: "Etc/UTC",
      ...>   utc_offset: 0, std_offset: 0}, 3
      "Unknown City"

      iex> Cldr.DateTime.Formatter.zone_id %{zone_abbr: "Etc/UTC",
      ...>   utc_offset: 0, std_offset: 0}, 4
      "GMT"

  """
  @spec zone_id(Cldr.Calendar.date_time(), integer, Keyword.t()) ::
          String.t() | {:error, String.t()}

  def zone_id(zone_id, n \\ @default_format, options \\ [])

  def zone_id(zone_id, options, []) when is_list(options) do
    {locale, backend} = extract_locale!(options)
    zone_id(zone_id, @default_format, locale, backend, Map.new(options))
  end

  def zone_id(zone_id, n, options) do
    {locale, backend} = extract_locale!(options)
    zone_id(zone_id, n, locale, backend, Map.new(options))
  end

  @spec zone_id(
          Cldr.Calendar.date_time(),
          integer,
          Locale.locale_reference(),
          Cldr.backend(),
          map()
        ) ::
          String.t() | {:error, String.t()}

  def zone_id(time, n, locale, backend, options \\ %{})

  def zone_id(%{zone_abbr: _time_zone}, 1, _locale, _backend, options) do
    maybe_wrap("unk", :zone_id, options)
  end

  def zone_id(%{zone_abbr: time_zone}, 2, _locale, _backend, options) do
    maybe_wrap(time_zone, :zone_id, options)
  end

  def zone_id(%{zone_abbr: _time_zone}, 3, _locale, _backend, options) do
    maybe_wrap("Unknown City", :zone_id, options)
  end

  def zone_id(time, 4, locale, backend, options) do
    time
    |> zone_gmt(4, locale, backend, options)
    |> maybe_wrap(:zone_id, options)
  end

  def zone_id(time, _n, _locale, _backend, _options) do
    error_return(time, "V", [:zone_abbr])
  end

  @doc """
  Returns the basic zone offset (format symbol `Z`) part of a `DateTime` or `Time`,

  The ISO8601 basic format with hours, minutes and optional seconds fields.
  The format is equivalent to RFC 822 zone format (when optional seconds field
  is absent). This is equivalent to the "xxxx" specifier.

  ## Arguments

  * `time` is a `t:DateTime.t/0` struct or any map that contains at least the `:utc_offset`
    and `:std_offset` keys of the format used by `Time`

  * `n` is the specific non-location timezone format and is in the range `1..4`

  * `locale` is any valid locale name returned by `Cldr.known_locale_names/0`
    or a `t:Cldr.LanguageTag.t/0` struct. The default is `Cldr.get_locale/0`

  * `options` is a `Keyword` list of options.  There are no options used in
    `zone_basic/4`

  ## Format Symbol

  The representation of the `timezone` is made in accordance with the following
  table:

  | Symbol | Results        | Description                                             |
  | :----  | :------------- | :------------------------------------------------------ |
  | Z..ZZZ | "+0100"        | ISO8601 Basic Format with hours and minutes             |
  | ZZZZ   | "+01:00"       | Delegates to `zone_gmt/4                                |
  | ZZZZZ  | "+01:00:10"    | ISO8601 Extended format with optional seconds           |

  ## Examples

      iex> Cldr.DateTime.Formatter.zone_basic %{time_zone: "Etc/UTC",
      ...>   utc_offset: 3600, std_offset: 0}, 1
      "+0100"

      iex> Cldr.DateTime.Formatter.zone_basic %{time_zone: "Etc/UTC",
      ...>   utc_offset: 3610, std_offset: 0}, 4
      "GMT+01:00"

      iex> Cldr.DateTime.Formatter.zone_basic %{time_zone: "Etc/UTC",
      ...>   utc_offset: 0, std_offset: 0}, 5
      "Z"

      iex> Cldr.DateTime.Formatter.zone_basic %{time_zone: "Etc/UTC",
      ...>   utc_offset: 3610, std_offset: 0}, 5
      "+01:00:10"

  """
  @spec zone_basic(Cldr.Calendar.date_time(), integer, Keyword.t()) ::
          String.t() | {:error, String.t()}

  def zone_basic(zone_basic, n \\ @default_format, options \\ [])

  def zone_basic(zone_basic, options, []) when is_list(options) do
    {locale, backend} = extract_locale!(options)
    zone_basic(zone_basic, @default_format, locale, backend, Map.new(options))
  end

  def zone_basic(zone_basic, n, options) do
    {locale, backend} = extract_locale!(options)
    zone_basic(zone_basic, n, locale, backend, Map.new(options))
  end

  @spec zone_basic(
          Cldr.Calendar.date_time(),
          integer,
          Locale.locale_reference(),
          Cldr.backend(),
          map()
        ) ::
          String.t() | {:error, String.t()}

  def zone_basic(time, n, locale, backend, options \\ %{})

  def zone_basic(time, n, _locale, _backend, options) when n in 1..3 do
    {hours, minutes, seconds} = Timezone.time_from_zone_offset(time)

    iso8601_tz_format(%{hour: hours, minute: minutes, second: seconds}, format: :basic)
    |> maybe_wrap(:zone_basic, options)
  end

  def zone_basic(time, 4 = n, locale, backend, options) do
    zone_gmt(time, n, locale, backend, options)
    |> maybe_wrap(:zone_basic, options)
  end

  def zone_basic(time, 5, _locale, _backend, options) do
    {hours, minutes, seconds} = Timezone.time_from_zone_offset(time)

    iso8601_tz_format(%{hour: hours, minute: minutes, second: seconds}, format: :extended)
    |> maybe_wrap(:zone_basic, options)
  end

  def zone_basic(time, _n, _locale, _backend, _options) do
    error_return(time, "Z", [:utc_offset])
  end

  @doc """
  Returns the ISO zone offset (format symbol `X`) part of a `DateTime` or `Time`,

  This is the ISO8601 format with hours, minutes and optional seconds fields with
  "Z" as the identifier if the timezone offset is 0.

  ## Arguments

  * `time` is a `t:DateTime.t/0` struct or any map that contains at least the `:utc_offset`
    and `:std_offset` keys of the format used by `Time`

  * `n` is the specific non-location timezone format and is in the range `1..4`

  * `locale` is any valid locale name returned by `Cldr.known_locale_names/0`
    or a `t:Cldr.LanguageTag.t/0` struct. The default is `Cldr.get_locale/0`

  * `options` is a `Keyword` list of options.  There are no options used in
    `zone_iso_z/4`

  ## Format Symbol

  The representation of the `timezone offset` is made in accordance with the following
  table:

  | Symbol | Results        | Description                                                              |
  | :----  | :------------- | :----------------------------------------------------------------------- |
  | X      | "+01"          | ISO8601 Basic Format with hours and optional minutes or "Z"              |
  | XX     | "+0100"        | ISO8601 Basic Format with hours and minutes or "Z"                       |
  | XXX    | "+0100"        | ISO8601 Basic Format with hours and minutes, optional seconds or "Z"     |
  | XXXX   | "+010059"      | ISO8601 Basic Format with hours and minutes, optional seconds or "Z"     |
  | XXXXX  | "+01:00:10"    | ISO8601 Extended Format with hours and minutes, optional seconds or "Z"  |

  ## Examples

      iex> Cldr.DateTime.Formatter.zone_iso_z %{time_zone: "Etc/UTC",
      ...>   utc_offset: 3610, std_offset: 0}, 1
      "+01"

      iex> Cldr.DateTime.Formatter.zone_iso_z %{time_zone: "Etc/UTC",
      ...>   utc_offset: 3610, std_offset: 0}, 2
      "+0100"

      iex> Cldr.DateTime.Formatter.zone_iso_z %{time_zone: "Etc/UTC",
      ...>   utc_offset: 3610, std_offset: 0}, 3
      "+01:00:10"

      iex> Cldr.DateTime.Formatter.zone_iso_z %{time_zone: "Etc/UTC",
      ...>   utc_offset: 3610, std_offset: 0}, 4
      "+010010"

      iex> Cldr.DateTime.Formatter.zone_iso_z %{time_zone: "Etc/UTC",
      ...>   utc_offset: 3610, std_offset: 0}, 5
      "+01:00:10"

      iex> Cldr.DateTime.Formatter.zone_iso_z %{time_zone: "Etc/UTC",
      ...>   utc_offset: 0, std_offset: 0}, 5
      "Z"

      iex> Cldr.DateTime.Formatter.zone_iso_z %{time_zone: "Etc/UTC",
      ...>   utc_offset: 0, std_offset: 0}, 4
      "Z"

      iex> Cldr.DateTime.Formatter.zone_iso_z %{time_zone: "Etc/UTC",
      ...>   utc_offset: 0, std_offset: 0}, 3
      "Z"

      iex> Cldr.DateTime.Formatter.zone_iso_z %{time_zone: "Etc/UTC",
      ...>   utc_offset: 0, std_offset: 0}, 2
      "Z"

  """
  @spec zone_iso_z(Cldr.Calendar.date_time(), integer, Keyword.t()) ::
          String.t() | {:error, String.t()}

  def zone_iso_z(zone_iso_z, n \\ @default_format, options \\ [])

  def zone_iso_z(zone_iso_z, options, []) when is_list(options) do
    {locale, backend} = extract_locale!(options)
    zone_iso_z(zone_iso_z, @default_format, locale, backend, Map.new(options))
  end

  def zone_iso_z(zone_iso_z, n, options) do
    {locale, backend} = extract_locale!(options)
    zone_iso_z(zone_iso_z, n, locale, backend, Map.new(options))
  end

  @spec zone_iso_z(
          Cldr.Calendar.date_time(),
          integer,
          Locale.locale_reference(),
          Cldr.backend(),
          map()
        ) ::
          String.t() | {:error, String.t()}

  def zone_iso_z(time, n, locale, backend, options \\ %{})

  def zone_iso_z(time, 1, _locale, _backend, options) do
    case Timezone.time_from_zone_offset(time) do
      {0, 0, _} ->
        "Z"

      {hours, minutes, seconds} ->
        iso8601_tz_format(%{hour: hours, minute: minutes, second: seconds}, format: :basic)
        |> String.replace(~r/00\Z/, "")
    end
    |> maybe_wrap(:zone_iso_z, options)
  end

  def zone_iso_z(time, 2, _locale, _backend, options) do
    case Timezone.time_from_zone_offset(time) do
      {0, 0, _} ->
        "Z"

      {hours, minutes, seconds} ->
        iso8601_tz_format(%{hour: hours, minute: minutes, second: seconds}, format: :basic)
    end
    |> maybe_wrap(:zone_iso_z, options)
  end

  def zone_iso_z(time, 3, _locale, _backend, options) do
    case Timezone.time_from_zone_offset(time) do
      {0, 0, _} ->
        "Z"

      {hours, minutes, seconds} ->
        iso8601_tz_format(%{hour: hours, minute: minutes, second: seconds}, format: :extended)
    end
    |> maybe_wrap(:zone_iso_z, options)
  end

  def zone_iso_z(time, 4, _locale, _backend, options) do
    case Timezone.time_from_zone_offset(time) do
      {0, 0, _} ->
        "Z"

      {hours, minutes, 0 = seconds} ->
        iso8601_tz_format(%{hour: hours, minute: minutes, second: seconds}, format: :basic)

      {hours, minutes, seconds} ->
        iso8601_tz_format(%{hour: hours, minute: minutes, second: seconds}, format: :basic) <>
          pad(seconds, 2)
    end
    |> maybe_wrap(:zone_iso_z, options)
  end

  def zone_iso_z(time, 5, _locale, _backend, options) do
    case Timezone.time_from_zone_offset(time) do
      {0, 0, _} ->
        "Z"

      {hours, minutes, seconds} ->
        iso8601_tz_format(%{hour: hours, minute: minutes, second: seconds}, format: :extended)
    end
    |> maybe_wrap(:zone_iso_z, options)
  end

  def zone_iso_z(time, _n, _locale, _backend, _options) do
    error_return(time, "X", [:utc_offset])
  end

  @doc """
  Returns the ISO zone offset (format symbol `x`) part of a `DateTime` or `Time`,

  This is the ISO8601 format with hours, minutes and optional seconds fields but
  with no "Z" as the identifier if the timezone offset is 0.

  ## Arguments

  * `time` is a `t:DateTime.t/0` struct or any map that contains at least the `:utc_offset`
    and `:std_offset` keys of the format used by `Time`

  * `n` is the specific non-location timezone format and is in the range `1..4`

  * `locale` is any valid locale name returned by `Cldr.known_locale_names/0`
    or a `t:Cldr.LanguageTag.t/0` struct. The default is `Cldr.get_locale/0`

  * `options` is a `Keyword` list of options.  There are no options used in
    `zone_iso/4`

  ## Format Symbol

  The representation of the `timezone offset` is made in accordance with the following
  table:

  | Symbol | Results        | Description                                                       |
  | :----  | :------------- | :---------------------------------------------------------------- |
  | x      | "+0100"        | ISO8601 Basic Format with hours and optional minutes              |
  | xx     | "-0800"        | ISO8601 Basic Format with hours and minutes                       |
  | xxx    | "+01:00"       | ISO8601 Extended Format with hours and minutes                    |
  | xxxx   | "+010059"      | ISO8601 Basic Format with hours and minutes, optional seconds     |
  | xxxxx  | "+01:00:10"    | ISO8601 Extended Format with hours and minutes, optional seconds  |

  ## Examples

      iex> Cldr.DateTime.Formatter.zone_iso %{time_zone: "Etc/UTC",
      ...>   utc_offset: 3610, std_offset: 0}, 1
      "+01"

      iex> Cldr.DateTime.Formatter.zone_iso %{time_zone: "Etc/UTC",
      ...>   utc_offset: 3610, std_offset: 0}, 2
      "+0100"

      iex> Cldr.DateTime.Formatter.zone_iso %{time_zone: "Etc/UTC",
      ...>   utc_offset: 3610, std_offset: 0}, 3
      "+01:00"

      iex> Cldr.DateTime.Formatter.zone_iso %{time_zone: "Etc/UTC",
      ...>   utc_offset: 3610, std_offset: 0}, 4
      "+010010"

      iex> Cldr.DateTime.Formatter.zone_iso %{time_zone: "Etc/UTC",
      ...>   utc_offset: 3610, std_offset: 0}, 5
      "+01:00:10"

      iex> Cldr.DateTime.Formatter.zone_iso %{time_zone: "Etc/UTC",
      ...>   utc_offset: 0, std_offset: 0}, 5
      "+00:00"

      iex> Cldr.DateTime.Formatter.zone_iso %{time_zone: "Etc/UTC",
      ...>   utc_offset: 0, std_offset: 0}, 4
      "+0000"

      iex> Cldr.DateTime.Formatter.zone_iso %{time_zone: "Etc/UTC",
      ...>   utc_offset: 0, std_offset: 0}, 3
      "+00:00"

      iex> Cldr.DateTime.Formatter.zone_iso %{time_zone: "Etc/UTC",
      ...>   utc_offset: 0, std_offset: 0}, 2
      "+0000"

      iex> Cldr.DateTime.Formatter.zone_iso %{time_zone: "Etc/UTC",
      ...>   utc_offset: 0, std_offset: 0}, 1
      "+00"

  """
  @spec zone_iso(Cldr.Calendar.date_time(), integer, Keyword.t()) ::
          String.t() | {:error, String.t()}

  def zone_iso(zone_iso, n \\ @default_format, options \\ [])

  def zone_iso(zone_iso, options, []) when is_list(options) do
    {locale, backend} = extract_locale!(options)
    zone_iso(zone_iso, @default_format, locale, backend, Map.new(options))
  end

  def zone_iso(zone_iso, n, options) do
    {locale, backend} = extract_locale!(options)
    zone_iso(zone_iso, n, locale, backend, Map.new(options))
  end

  @iso_utc_offset_hours_minutes "+00:00"
  @spec zone_iso(
          Cldr.Calendar.date_time(),
          integer,
          Locale.locale_reference(),
          Cldr.backend(),
          map()
        ) ::
          String.t() | {:error, String.t()}

  def zone_iso(time, n, locale, backend, options \\ %{})

  def zone_iso(time, 1, _locale, _backend, options) do
    with {hours, minutes, seconds} <- Timezone.time_from_zone_offset(time) do
      iso8601_tz_format(%{hour: hours, minute: minutes, second: seconds}, format: :basic)
      |> String.replace(~r/00\Z/, "")
      |> maybe_wrap(:zone_iso, options)
    end
  end

  def zone_iso(time, 2, _locale, _backend, options) do
    with {hours, minutes, seconds} = Timezone.time_from_zone_offset(time) do
      iso8601_tz_format(%{hour: hours, minute: minutes, second: seconds}, format: :basic)
      |> maybe_wrap(:zone_iso, options)
    end
  end

  def zone_iso(time, 3, _locale, _backend, options) do
    with {hours, minutes, seconds} <- Timezone.time_from_zone_offset(time) do
      case {hours, minutes, seconds} do
        {0, 0, _} ->
          @iso_utc_offset_hours_minutes

        {hours, minutes, _seconds} ->
          iso8601_tz_format(%{hour: hours, minute: minutes, second: 0}, format: :extended)
      end
      |> maybe_wrap(:zone_iso, options)
    end
  end

  def zone_iso(time, 4, _locale, _backend, options) do
    with {hours, minutes, seconds} <- Timezone.time_from_zone_offset(time) do
      case {hours, minutes, seconds} do
        {hours, minutes, 0 = seconds} ->
          iso8601_tz_format(%{hour: hours, minute: minutes, second: seconds}, format: :basic)

        {hours, minutes, seconds} ->
          iso8601_tz_format(%{hour: hours, minute: minutes, second: seconds}, format: :basic) <>
            pad(seconds, 2)
      end
      |> maybe_wrap(:zone_iso, options)
    end
  end

  def zone_iso(time, 5, _locale, _backend, options) do
    with {hours, minutes, seconds} <- Timezone.time_from_zone_offset(time) do
      case {hours, minutes, seconds} do
        {0, 0, 0} ->
          @iso_utc_offset_hours_minutes

        {hours, minutes, seconds} ->
          iso8601_tz_format(%{hour: hours, minute: minutes, second: seconds}, format: :extended)
      end
      |> maybe_wrap(:zone_iso, options)
    end
  end

  def zone_iso(time, _n, _locale, _backend, _options) do
    error_return(time, "x", [:utc_offset])
  end

  @doc """
  Returns the short localised GMT offset (format symbol `O`) part of a
  `DateTime` or `Time`.

  ## Arguments

  * `time` is a `t:DateTime.t/0` struct or any map that contains at least the `:utc_offset`
    and `:std_offset` keys of the format used by `Time`

  * `n` is the specific non-location timezone format and is in the range `1..4`

  * `locale` is any valid locale name returned by `Cldr.known_locale_names/0`
    or a `t:Cldr.LanguageTag.t/0` struct. The default is `Cldr.get_locale/0`

  * `options` is a `Keyword` list of options.  There are no options used in
    `zone_gmt/4`

  ## Format Symbol

  The representation of the `GMT offset` is made in accordance with the following
  table:

  | Symbol | Results        | Description                                                     |
  | :----  | :------------- | :-------------------------------------------------------------- |
  | O      | "GMT+1"        | Short localised GMT format                                      |
  | OOOO   | "GMT+01:00"    | Long localised GMT format                                       |

  ## Examples

      iex> Cldr.DateTime.Formatter.zone_gmt %{time_zone: "Etc/UTC",
      ...>   utc_offset: 3610, std_offset: 0}, 1
      "GMT+1"

      iex> Cldr.DateTime.Formatter.zone_gmt %{time_zone: "Etc/UTC",
      ...>   utc_offset: 3610, std_offset: 0}, 4
      "GMT+01:00"

  """
  @spec zone_gmt(Cldr.Calendar.date_time(), integer, Keyword.t()) ::
          String.t() | {:error, String.t()}

  def zone_gmt(zone_gmt, n \\ @default_format, options \\ [])

  def zone_gmt(zone_gmt, options, []) when is_list(options) do
    {locale, backend} = extract_locale!(options)
    zone_gmt(zone_gmt, @default_format, locale, backend, Map.new(options))
  end

  def zone_gmt(zone_gmt, n, options) do
    {locale, backend} = extract_locale!(options)
    zone_gmt(zone_gmt, n, locale, backend, Map.new(options))
  end

  @spec zone_gmt(
          Cldr.Calendar.date_time(),
          integer,
          Locale.locale_reference(),
          Cldr.backend(),
          map()
        ) ::
          String.t() | {:error, String.t()}

  def zone_gmt(time, n, locale, backend, options \\ %{})

  def zone_gmt(time, 1, locale, backend, options) do
    {hours, minutes, seconds} = Timezone.time_from_zone_offset(time)
    backend = Module.concat(backend, DateTime.Formatter)

    backend.gmt_tz_format(locale, %{hour: hours, minute: minutes, second: seconds}, format: :short)
    |> maybe_wrap(:zone_gmt, options)
  end

  def zone_gmt(time, 4, locale, backend, options) do
    {hours, minutes, seconds} = Timezone.time_from_zone_offset(time)
    backend = Module.concat(backend, DateTime.Formatter)

    backend.gmt_tz_format(locale, %{hour: hours, minute: minutes, second: seconds}, format: :long)
    |> maybe_wrap(:zone_gmt, options)
  end

  def zone_gmt(time, _n, _locale, _backend, _options) do
    error_return(time, "O", [:utc_offset])
  end

  @doc """
  Returns a literal.

  ## Example

      iex> Cldr.DateTime.Formatter.literal %{time_zone:
      ...>   "Etc/UTC", utc_offset: 0, std_offset: 0}, "A literal"
      "A literal"

  """
  @spec literal(any(), String.t(), Keyword.t()) :: String.t()

  def literal(date, literal, options \\ []) do
    {locale, backend} = extract_locale!(options)
    literal(date, literal, locale, backend, Map.new(options))
  end

  @spec literal(any(), String.t(), Locale.locale_reference(), Cldr.backend(), map()) :: String.t()

  def literal(_date, binary, locale, backend, options \\ %{})

  def literal(_date, binary, _locale, _backend, options) do
    binary
    |> maybe_wrap(:literal, options)
  end

  # Helpers

  # ISO 8601 time zone formats:
  # The ISO 8601 basic format does not use a separator character between hours
  # and minutes field, while the extended format uses colon (':') as the
  # separator. The ISO 8601 basic format with hours and minutes fields is
  # equivalent to RFC 822 zone format.
  #
  # "-0800" (basic)
  # "-08" (basic - short)
  # "-08:00" (extended)
  # "Z" (UTC)
  defp iso8601_tz_format(%{hour: _hour, minute: _minute} = time, options) do
    iso8601_tz_format_type(time, options[:format] || :basic)
  end

  defp iso8601_tz_format_type(%{hour: 0, minute: 0}, :extended) do
    "Z"
  end

  defp iso8601_tz_format_type(%{hour: hour, minute: _minute} = time, :basic) do
    sign(hour) <> h23(time, 2) <> minute(time, 2)
  end

  defp iso8601_tz_format_type(%{hour: hour, minute: _minute} = time, :short) do
    sign(hour) <> h23(time, 2)
  end

  defp iso8601_tz_format_type(%{hour: hour, minute: _minute} = time, :long) do
    sign(hour) <> h23(time, 2) <> ":" <> minute(time, 2)
  end

  defp iso8601_tz_format_type(%{hour: hour, minute: _minute, second: 0} = time, :extended) do
    sign(hour) <> h23(time, 2) <> ":" <> minute(time, 2)
  end

  defp iso8601_tz_format_type(%{hour: hour, minute: _minute, second: _second} = time, :extended) do
    sign(hour) <> h23(time, 2) <> ":" <> minute(time, 2) <> ":" <> second(time, 2)
  end

  defp iso8601_tz_format_type(%{hour: hour, minute: _minute} = time, :extended) do
    sign(hour) <> h23(time, 2) <> ":" <> minute(time, 2)
  end

  defp sign(number) when number >= 0, do: "+"
  defp sign(_number), do: "-"

  defp pad(integer, n) when is_integer(integer) and integer >= 0 do
    padding = n - number_of_digits(integer)

    if padding <= 0 do
      Integer.to_string(integer)
    else
      :erlang.iolist_to_binary([List.duplicate(?0, padding), Integer.to_string(integer)])
    end
  end

  defp pad(integer, n) when is_integer(integer) and integer < 0 do
    :erlang.iolist_to_binary([?-, pad(abs(integer), n)])
  end

  defp pad(integer, n) when is_binary(integer) do
    len = String.length(integer)

    if len >= n do
      integer
    else
      String.duplicate("0", n - len) <> integer
    end
  end

  # This should be more performant than doing
  # Enum.count(Integer.digits(n)) for all cases
  # defp number_of_digits(n) when n < 0, do: number_of_digits(abs(n))
  defp number_of_digits(n) when n < 10, do: 1
  defp number_of_digits(n) when n < 100, do: 2
  defp number_of_digits(n) when n < 1_000, do: 3
  defp number_of_digits(n) when n < 10_000, do: 4
  defp number_of_digits(n) when n < 100_000, do: 5
  defp number_of_digits(n) when n < 1_000_000, do: 6
  defp number_of_digits(n) when n < 10_000_000, do: 7
  defp number_of_digits(n) when n < 100_000_000, do: 8
  defp number_of_digits(n) when n < 1_000_000_000, do: 9
  defp number_of_digits(n) when n < 10_000_000_000, do: 10
  defp number_of_digits(n), do: Enum.count(Integer.digits(n))

  @doc false
  def error_return(map, symbol, requirements) do
    requirements =
      requirements
      |> Enum.map(&inspect/1)
      |> join_requirements

    raise Cldr.DateTime.FormatError,
          "The format symbol '#{symbol}' requires at map with at least #{requirements}. Found: #{inspect(map)}"
  end

  @doc false
  def join_requirements([]) do
    ""
  end

  def join_requirements([head]) do
    head
  end

  def join_requirements([head, tail]) do
    "#{head} and #{tail}"
  end

  def join_requirements([head | tail]) do
    to_string(head) <> ", " <> join_requirements(tail)
  end

  defp extract_locale!(options) do
    locale = Keyword.get(options, :locale, Cldr.get_locale())
    backend = Keyword.get(options, :backend)

    with {:ok, locale} <- Cldr.validate_locale(locale, backend) do
      {locale, backend || locale.backend}
    else
      {:error, {exception, reason}} -> raise exception, reason
    end
  end

  # Transliterate a string for a specific format code

  defp transliterate(number, format_code, backend, %{_number_systems: number_systems}) do
    if number_system = Map.get(number_systems, format_code) do
      Cldr.Number.System.to_system!(number, number_system, backend)
    else
      number
    end
  end

  defp transliterate(number, _format_code, _backend, _options) do
    number
  end

  def maybe_wrap(value, type, %{wrapper: wrapper}) when is_function(wrapper, 2) do
    wrapper.(value, type)
  end

  def maybe_wrap(value, _type, _options) do
    value
  end
end<|MERGE_RESOLUTION|>--- conflicted
+++ resolved
@@ -2054,12 +2054,8 @@
     |> period_am_pm(n, locale, backend, options)
   end
 
-<<<<<<< HEAD
-  def period_am_pm(time, n, locale, backend, options) when n in 1..3 do
-=======
   def period_am_pm(time, n, locale, backend, options)
       when is_map_key(time, :hour) and n in 1..3 do
->>>>>>> 1ca6a3a8
     time
     |> Cldr.Calendar.localize(:am_pm, :format, :abbreviated, backend, locale, options)
     |> maybe_wrap(:period_am_pm, options)
