# Changelog

**Note that `ex_cldr_dates_times` version 2.18.0 and later are supported on Elixir 1.12 and later only.**

<<<<<<< HEAD
## Cldr_Dates_Times v2.18.1

This is the changelog for Cldr_Dates_Times v2.18.1 released on July 1st, 2024.  For older changelogs please consult the release tag on [GitHub](https://github.com/elixir-cldr/cldr_cldr_dates_times/tags)

### Bug Fixes

* Fix formatting `am/pm` with format `:narrow` or `:wide`. Thanks to @sysashi for the report. Closes #48.
=======
## Cldr_Dates_Times v2.19.0

This is the changelog for Cldr_Dates_Times v2.19.0 released on _____, 2024.  For older changelogs please consult the release tag on [GitHub](https://github.com/elixir-cldr/cldr_cldr_dates_times/tags)

### Bug Fixes

* Fix `Cldr.Date.to_string/2` with the option `era: :variant` to correctly render the variant "AD"/"CE"/"BC"/"BCE" text.

* Fix `Cldr.Date.to_string/2` with the option `period: :variant` to correctly render the variant "am"/"pm" text.

### Enhancements

* Adds support for partial dates in `Cldr.Date.to_string/2`. Partial dates are maps with one or more of the fields `:year`, `:month`, `:day` and `:calendar`.

* Adds support for deriving the "best match" format for a date based upon the users requested format or deriving from the available date fields.

* Adds support for formatting using format IDs (atoms that are keys to locale-independent formats) in `Cldr.Date.to_string/2` and `Cldr.Time.to_string/2`. They have been previously supported in `Cldr.DateTime.to_string/2` only.

* Improve the error message if `:hour` is outside the valid range.
>>>>>>> 1ca6a3a8

## Cldr_Dates_Times v2.18.0

This is the changelog for Cldr_Dates_Times v2.18.0 released on May 29th, 2024.  For older changelogs please consult the release tag on [GitHub](https://github.com/elixir-cldr/cldr_cldr_dates_times/tags)

### Bug Fixes

* Clarify format compiler documentation. Thanks to @tjchambers for the issue. Closes #46.

* Fix typos. Thanks to @tjchambers for the PR. Closes #47.

## Cldr_Dates_Times v2.17.1

This is the changelog for Cldr_Dates_Times v2.17.1 released on May 2nd, 2024.  For older changelogs please consult the release tag on [GitHub](https://github.com/elixir-cldr/cldr_cldr_dates_times/tags)

### Bug Fixes

* Add `config/prod.exs` so that the library can be compiled with `MIX_ENV=prod`. Thanks to @camelpunch for the PR. Closes #45.

## Cldr_Dates_Times v2.17.0

This is the changelog for Cldr_Dates_Times v2.17.0 released on April 21st, 2024.  For older changelogs please consult the release tag on [GitHub](https://github.com/elixir-cldr/cldr_cldr_dates_times/tags)

### Bug Fixes

* Fix formatting with formats that have may have pluralization like the `:MMMMW` and `:yw` formats.

* Fix `:underspecs` for dialyzer.

### Enhancements

* Update to [CLDR 45.0](https://cldr.unicode.org/index/downloads/cldr-45) data.

* Adds support for formats that have both unicode whitespace and ascii whitespace versions. The option `:prefer` is added to `Cldr.DateTime.to_string/3`. The default is `prefer: :unicode`. The option `prefer: :ascii` is included for backwards compatibility of older applications. The formats that provide both `:unicode` and `:ascii` versions can be seen from the results of `Cldr.DateTime.Format.date_time_available_formats/2`.

## Cldr_Dates_Times v2.16.0

This is the changelog for Cldr_Dates_Times v2.16.0 released on November 2nd, 2023.  For older changelogs please consult the release tag on [GitHub](https://github.com/elixir-cldr/cldr_cldr_dates_times/tags)

### Bug Fixes

* Fix formatting time intervals when the `to` time is not greater than the `from` time. This allows time intervals that cross midnight to be formatted correctly. Thanks to @larshei  for the report. Closes #42.

* Fix compiler warnings on Elixir 1.16.

### Enhancements

* Adds options `:date_format` and `:time_format` to `Cldr.DateTime.Interval.to_string/2` and `Cldr.DateTime.to_string/2`. These options allow separate formatting of the date and time parts of a datetime, including those that are part of an interval. Thanks to @jmoldrich for the report (and patience). Closes #33.

## Cldr_Dates_Times v2.15.0

This is the changelog for Cldr_Dates_Times v2.15.0 released on October 17th, 2023.  For older changelogs please consult the release tag on [GitHub](https://github.com/elixir-cldr/cldr_cldr_dates_times/tags)

### Deprecations

* The support of `:style` as a synonym for `:format` with the functions `Cldr.Time.to_string/2`, `Cldr.Date.to_string/2` and `Cldr.DateTime.to_string/2` is now removed.  The `:style` option is now used to influence the use of "at" formats in `Cldr.DateTime.to_string/2`. `:style` also remains a valid option for interval formatting.

### Enhancements

* Add support for "at" style formatting for `DateTime` structs. This style is documented in [TR35](https://unicode.org/reports/tr35/tr35-dates.html#Date_Time_Combination_Examples) and was introduced in [CLDR 43](https://cldr.unicode.org/index/downloads/cldr-43). Thanks to @jueberschlag for the report and motivation to get this done.

## Cldr_Dates_Times v2.14.3

This is the changelog for Cldr_Dates_Times v2.14.3 released on October 10th, 2023.  For older changelogs please consult the release tag on [GitHub](https://github.com/elixir-cldr/cldr_cldr_dates_times/tags)

### Bug Fixes

* Fix formatting date intervals with `:month_and_day` style when the last date is in a different year to the first. Thanks to @matt-glover for the report. Closes #40.

## Cldr_Dates_Times v2.14.2

This is the changelog for Cldr_Dates_Times v2.14.2 released on September 24th, 2023.  For older changelogs please consult the release tag on [GitHub](https://github.com/elixir-cldr/cldr_cldr_dates_times/tags)

### Bug Fixes

* Fix additional typespecs for various functions that allow a string-based locale identifier. Thanks to @jarrodmoldrich for the report.

## Cldr_Dates_Times v2.14.1

This is the changelog for Cldr_Dates_Times v2.14.1 released on September 23rd, 2023.  For older changelogs please consult the release tag on [GitHub](https://github.com/elixir-cldr/cldr_cldr_dates_times/tags)

### Bug Fixes

* Fix typespecs for various functions that allow a string-based locale identifier. Thanks to @jarrodmoldrich for the report. Closes #39.

## Cldr_Dates_Times v2.14.0

This is the changelog for Cldr_Dates_Times v2.14.0 released on August 17th, 2023.  For older changelogs please consult the release tag on [GitHub](https://github.com/elixir-cldr/cldr_cldr_dates_times/tags)

### Enhancements

* Updates to [ex_cldr version 2.37.0](https://hex.pm/packages/ex_cldr/2.37.0) which includes data from [CLDR release 43](https://cldr.unicode.org/index/downloads/cldr-43)

* Adds an option `:wrapper` to `Cldr.DateTime.to_string/2`, `Cldr.Date.to_string/2` and `Cldr.Time.to_string/2`. The argument is a 2-arity function that receives the parameters `string` and `tag` where `tag` is an atom denoting the time unit being formatted (for example, `:minute` or `:year` or `:literal`). The function must return either iodata or a "safe string" such as that returned by `Phoenix.HTML.Tag.content_tag/3`. The function can be used to wrap format elements in HTML or other tags.

## Cldr_Dates_Times v2.13.3

This is the changelog for Cldr_Dates_Times v2.13.3 released on March 13th, 2023.  For older changelogs please consult the release tag on [GitHub](https://github.com/elixir-cldr/cldr_cldr_dates_times/tags)

### Bug Fixes

**This release requires (and configures) `ex_cldr` version 2.36.0 or later. That version fixes the interval format data so that formats required by locales that use 24-hour times are not overwritten by data for 12-hour formats.  As a result, formatting intervals using a format key directly (ie one of the keys in the map returned by `MyApp.Cldr.DateTime.Format.date_time_interval_formats/1`) may find the key has changed.**

* Fixes localised time interval formatting to respect the locale's preference for 12-hour or 24-hour times.  Thanks to @Gladear for the report and collaboration. Closes #35.

## Cldr_Dates_Times v2.13.2

This is the changelog for Cldr_Dates_Times v2.13.2 released on March 12th, 2023.  For older changelogs please consult the release tag on [GitHub](https://github.com/elixir-cldr/cldr_cldr_dates_times/tags)

### Bug Fixes

* Fixed interval formats when the format provided is a string (rather than the normal atom-based predefined formats)

* Fixed setting the number system from options (typographical error)

* Removed spurious `IO.inspect/2` output when the format is a string.

## Cldr_Dates_Times v2.13.1

This is the changelog for Cldr_Dates_Times v2.13.1 released on November 12th, 2022.  For older changelogs please consult the release tag on [GitHub](https://github.com/elixir-cldr/cldr_cldr_dates_times/tags)

### Bug Fixes

* Fixes doc generation errors (no functional changes to executing code).  Closes #34. THanks to @sax for the report and the PR.

## Cldr_Dates_Times v2.13.0

This is the changelog for Cldr_Dates_Times v2.13.0 released on October 19th, 2022.  For older changelogs please consult the release tag on [GitHub](https://github.com/elixir-cldr/cldr_cldr_dates_times/tags)

### Enhancements

* Updates to [CLDR 42](https://cldr.unicode.org/index/downloads/cldr-42).  The data time formats for several locales have changed from "<date> at <time>" to "<date>, <time>". This is a new category of formats that retain the `at` formats but these are not yet exposed in `ex_cldr_dates_times`.

## Cldr_Dates_Times v2.12.0

This is the changelog for Cldr_Dates_Times v2.12.0 released on May 7th, 2022.  For older changelogs please consult the release tag on [GitHub](https://github.com/elixir-cldr/cldr_cldr_dates_times/tags)

### Enhancements

* Makes `Cldr.Date.Interval.greatest_difference/2` to be part of the public API. Also adds `Cldr.DateTime.Interval.greatest_difference/2` and `Cldr.Time.Interval.greatest_difference/2`.

## Cldr_Dates_Times v2.11.0

This is the changelog for Cldr_Dates_Times v2.11.0 released on February 21st, 2022.  For older changelogs please consult the release tag on [GitHub](https://github.com/elixir-cldr/cldr_cldr_dates_times/tags)

### Enhancements

* Updates to [ex_cldr version 2.26.0](https://hex.pm/packages/ex_cldr/2.26.0) and [ex_cldr_numbers version 2.25.0](https://hex.pm/packages/ex_cldr_numbers/2.25.0) which use atoms for locale names and rbnf locale names. This is consistent with other elements of `t:Cldr.LanguageTag` where atoms are used when the cardinality of the data is fixed and relatively small and strings where the data is free format.

## Cldr_Dates_Times v2.10.2

This is the changelog for Cldr_Dates_Times v2.10.2 released on January 15th, 2022.  For older changelogs please consult the release tag on [GitHub](https://github.com/elixir-cldr/cldr_cldr_dates_times/tags)

### Bug Fixes

* Fix `Date.to_string/2` when the second argument is a list of options and not a backend module. Previously this would ignore any `:backend` option and try to use `Cldr.default_backend!/0` which would fail if not one was configured. The same fix is applied to `Cldr.Time.to_string/2` and `Cldr.DateTime.to_string/2`.

## Cldr_Dates_Times v2.10.1

This is the changelog for Cldr_Dates_Times v2.10.1 released on December 1st, 2021.  For older changelogs please consult the release tag on [GitHub](https://github.com/elixir-cldr/cldr_cldr_dates_times/tags)

### Bug Fixes

* Replace `use Mix.Config` with `import Config` in config files

* Correctly call `transliterate_digits/3` not `transliterate/3` when transliterating digits for date/time formats

## Cldr_Dates_Times v2.10.0

This is the changelog for Cldr_Dates_Times v2.10.0 released on October 27th, 2021.  For older changelogs please consult the release tag on [GitHub](https://github.com/elixir-cldr/cldr_cldr_dates_times/tags)

### Enhancements

* Improved localization in support of Chinese, Japanese and Korea calendars (era, month names, cyclic year, related gregorian year)

* Updates to support [CLDR release 40](https://cldr.unicode.org/index/downloads/cldr-40) via [ex_cldr version 2.24](https://hex.pm/packages/ex_cldr/2.24.0)

### Bug Fixes

* Fix year formatting to account for different calendar resolvers

### Deprecations

* Don't call deprecated `Cldr.Config.get_locale/2`, use `Cldr.Locale.Loader.get_config/2` instead.

* Don't call deprecated `Cldr.Config.known_locale_names/1`, call `Cldr.Locale.Loader.known_locale_names/1` instead.

## Cldr_Dates_Times v2.10.0-rc.3

This is the changelog for Cldr_Dates_Times v2.10.0-rc.3 released on October 25th, 2021.  For older changelogs please consult the release tag on [GitHub](https://github.com/elixir-cldr/cldr_cldr_dates_times/tags)

### Deprecations

* Don't call deprecated `Cldr.Config.known_locale_names/1`, call `Cldr.Locale.Loader.known_locale_names/1` instead.

## Cldr_Dates_Times v2.10.0-rc.2

This is the changelog for Cldr_Dates_Times v2.10.0-rc.2 released on October 25th, 2021.  For older changelogs please consult the release tag on [GitHub](https://github.com/elixir-cldr/cldr_cldr_dates_times/tags)

### Deprecations

* Don't call deprecated `Cldr.Config.get_locale/2`, use `Cldr.Locale.Loader.get_config/2` instead.

## Cldr_Dates_Times v2.10.0-rc.1

This is the changelog for Cldr_Dates_Times v2.10.0-rc.1 released on October 21st, 2021.  For older changelogs please consult the release tag on [GitHub](https://github.com/elixir-cldr/cldr_cldr_dates_times/tags)

### Bug Fixes

* Fix year formatting to account for different calendar resolvers

## Cldr_Dates_Times v2.10.0-rc.0

This is the changelog for Cldr_Dates_Times v2.10.0-rc.0 released on October 20th, 2021.  For older changelogs please consult the release tag on [GitHub](https://github.com/elixir-cldr/cldr_cldr_dates_times/tags)

### Enhancements

* Improved localization in support of Chinese, Japanese and Korea calendars (era, month names, cyclic year, related gregorian year)

* Update to `ex_cldr` version `2.24` which uses [CLDR 40](https://cldr.unicode.org/index/downloads/cldr-40) data

## Cldr_Dates_Times v2.9.4

This is the changelog for Cldr_Dates_Times v2.9.4 released on September 22nd, 2021.  For older changelogs please consult the release tag on [GitHub](https://github.com/elixir-cldr/cldr_cldr_dates_times/tags)

### Bug fixes

* Fixes relative date and date time formatting when a `:relative_to` parameter and no `:unit` parameter is specified. Thanks to @maennchen for the report.  Closes #26.

## Cldr_Dates_Times v2.9.3

This is the changelog for Cldr_Dates_Times v2.9.3 released on September 20th, 2021.  For older changelogs please consult the release tag on [GitHub](https://github.com/elixir-cldr/cldr_cldr_dates_times/tags)

### Bug fixes

* Fixes relative date and date time formatting when a `:relative_to` parameter and a `:unit` parameter is specified. Thanks to @DaTrader for the report.  Closes #25.

## Cldr_Dates_Times v2.9.2

This is the changelog for Cldr_Dates_Times v2.9.2 released on August 14th, 2021.  For older changelogs please consult the release tag on [GitHub](https://github.com/elixir-cldr/cldr_cldr_dates_times/tags)

### Bug fixes

* Open interval formats can now also be called directly on the backend. For example:

        iex> MyApp.Cldr.Date.Interval.to_string ~D[2020-01-01], nil
        {:ok, "Jan 1, 2020 –"}

## Cldr_Dates_Times v2.9.1

This is the changelog for Cldr_Dates_Times v2.9.1 released on August 14th, 2021.  For older changelogs please consult the release tag on [GitHub](https://github.com/elixir-cldr/cldr_cldr_dates_times/tags)

### Bug fixes

* When formatting an open interval (one side is `nil`) the backend function `date_time_interval_fallback/2` is used to retrieve the format pattern. Previously this function was being called with default parameters. Now it is properly called with a locale and a calendar.

## Cldr_Dates_Times v2.9.0

This is the changelog for Cldr_Dates_Times v2.9.0 released on August 14th, 2021.  For older changelogs please consult the release tag on [GitHub](https://github.com/elixir-cldr/cldr_cldr_dates_times/tags)

### Bug fixes

* Fix splitting interval formats when there is no repeating field. Use the principal that standalone formats are equivalent to normal formats when splitting.  ie, for this purposes "L" == "M". This means the locale "fa" no longer raises an exception.

### Enhancements

* Allow formatting of intervals where one side is `nil`. This will produce an open-ended interval. Only one side of the interval can be `nil`. Thanks to @woylie for the request.  Closes #23.

#### Examples

      iex> Cldr.Date.Interval.to_string ~D[2020-01-01], nil, MyApp.Cldr,
      ...> format: :short
      {:ok, "1/1/20 –"}

      iex> Cldr.Time.Interval.to_string ~U[2020-01-01 00:00:00.0Z], nil, MyApp.Cldr,
      ...> format: :long, style: :flex
      {:ok, "12:00:00 AM UTC –"}

      iex> Cldr.DateTime.Interval.to_string ~U[2020-01-01 00:00:00.0Z], nil, MyApp.Cldr
      {:ok, "Jan 1, 2020, 12:00:00 AM –"}

## Cldr_Dates_Times v2.8.0

This is the changelog for Cldr_Dates_Times v2.8.0 released on July 1st, 2021.  For older changelogs please consult the release tag on [GitHub](https://github.com/elixir-cldr/cldr_cldr_dates_times/tags)

### Bug fixes

* Fixes formatting time intervals that by checking for a format key of `:h` in addition to the `:a` and `:b` format keys (similar to issue #22).

### Enhancements

* Updated to [ex_cldr version 2.23.0](https://hex.pm/packages/ex_cldr/2.23.0) which changes the names of some of the field in the "-u-" extension to match the CLDR canonical name. In particular the field name `hour_cycle` changes to `hc`. The values for `hc` also change to the canonical forms of `:h12`, `:h11`, `:h23` and `:h24`.

## Cldr_Dates_Times v2.7.2

This is the changelog for Cldr_Dates_Times v2.7.2 released on May 6th, 2021.  For older changelogs please consult the release tag on [GitHub](https://github.com/elixir-cldr/cldr_cldr_dates_times/tags)

### Bug Fixes

* Fix regression time intervals where the start time is "a.m." and the end time is "p.m." and the format code is `:b` (previously assumed `:a`). Thanks to @bryanlep for the report. Closes #22.

## Cldr_Dates_Times v2.7.1

This is the changelog for Cldr_Dates_Times v2.7.1 released on May 6th, 2021.  For older changelogs please consult the release tag on [GitHub](https://github.com/elixir-cldr/cldr_cldr_dates_times/tags)

### Bug Fixes

* Fix formatting time intervals where the start time is "a.m." and the end time is "p.m.". Thanks to @sfusato for the report. Closes #21.

## Cldr_Dates_Times v2.7.0

This is the changelog for Cldr_Dates_Times v2.7.0 released on April 8th, 2021.  For older changelogs please consult the release tag on [GitHub](https://github.com/elixir-cldr/cldr_cldr_dates_times/tags)

### Data changes

* Some date and time formats have changed for some locales. This applies to interval date, time and datetime formats in `en` locale for example. Some time formats have also now changed in `en` from 24-hour times to `am/pm` formats.

### Enhancements

* Add support for [CLDR 39](http://cldr.unicode.org/index/downloads/cldr-39)

## Cldr_Dates_Times v2.7.0-rc.0

This is the changelog for Cldr_Dates_Times v2.7.0-rc.0 released on March 19th, 2021.  For older changelogs please consult the release tag on [GitHub](https://github.com/elixir-cldr/cldr_cldr_dates_times/tags)

### Data changes

* Some date and time formats have changed for some locales. This applies to interval date, time and datetime formats in `en` locale for example. Some time formats have also now changed in `en` from 24-hour times to `am/pm` formats.

### Enhancements

* Add support for [CLDR 39](http://cldr.unicode.org/index/downloads/cldr-39)

## Cldr_Dates_Times v2.6.4

This is the changelog for Cldr_Dates_Times v2.6.4 released on December 17th, 2020.  For older changelogs please consult the release tag on [GitHub](https://github.com/elixir-cldr/cldr_cldr_dates_times/tags)

### Bug Fixes

* Remove `xref` section from the project in `mix.exs`. The fixes an error where the configuration for `xref` was incorrect and causing compiler errors on some versions of Elixir. Closes #19. Thanks to @fertapric.

* Make dependencies `eprof` and `dialyixir` optional so that they aren't dragged into host apps unnecessarily.

## Cldr_Dates_Times v2.6.3

This is the changelog for Cldr_Dates_Times v2.6.3 released on December 3rd, 2020.  For older changelogs please consult the release tag on [GitHub](https://github.com/elixir-cldr/cldr_cldr_dates_times/tags)

### Bug Fixes

* [UPDATED] Fix regression whereby formatting a Date or Time via a backend with no options would raise a `Cldr.NoDefaultBackendError (No default :ex_cldr backend is configured)` exception. Closes #18 properly. Thanks to @maennchen.

## Cldr_Dates_Times v2.6.2

This is the changelog for Cldr_Dates_Times v2.6.2 released on December 2nd, 2020.  For older changelogs please consult the release tag on [GitHub](https://github.com/elixir-cldr/cldr_cldr_dates_times/tags)

### Bug Fixes

* Fix regression whereby formatting a DateTime via a backend with no options would raise a `Cldr.NoDefaultBackendError (No default :ex_cldr backend is configured)` exception. Closes #18. Thanks to @maennchen.

## Cldr_Dates_Times v2.6.1

This is the changelog for Cldr_Dates_Times v2.6.1 released on November 30th, 2020.  For older changelogs please consult the release tag on [GitHub](https://github.com/elixir-cldr/cldr_cldr_dates_times/tags)

### Performance improvements

* Don't transliterate when the number system is `:latn` (which it most commonly is). The improves formatting performance by about 40%.

* Handle default parameters more efficiently which improves performance by a further 10%.

## Cldr_Dates_Times v2.6.0

This is the changelog for Cldr_Dates_Times v2.6.0 released on November 1st, 2020.  For older changelogs please consult the release tag on [GitHub](https://github.com/elixir-cldr/cldr_cldr_dates_times/tags)

### Enhancements

* Add support for [CLDR 38](http://cldr.unicode.org/index/downloads/cldr-38)

## Cldr_Dates_Times v2.5.4

This is the changelog for Cldr_Dates_Times v2.5.4 released on September 26th, 2020.  For older changelogs please consult the release tag on [GitHub](https://github.com/elixir-cldr/cldr_dates_times/tags)

### Bug Fixes

* Use `Cldr.Date.default_backend/0` as a shim to provide compatibility for the upcoming `ex_cldr` version `2.18.0` where `Cldr.default_backend/0` is deprecated in favour of `Cldr.default_backend!/0`

## Cldr_Dates_Times v2.5.3

This is the changelog for Cldr_Dates_Times v2.5.3 released on September 22nd, 2020.  For older changelogs please consult the release tag on [GitHub](https://github.com/elixir-cldr/cldr_dates_times/tags)

### Bug Fixes

* Fix compiler warns on duplicate `@doc` on Elixir 1.11

## Cldr_Dates_Times v2.5.2

This is the changelog for Cldr_Dates_Times v2.5.2 released on September 2nd, 2020.  For older changelogs please consult the release tag on [GitHub](https://github.com/elixir-cldr/cldr_dates_times/tags)

### Bug Fixes

* Correct the spec for Cldr.DateTime.Relative.to_string!/3. Thanks to @loskobrakai.

## Cldr_Dates_Times v2.5.1

This is the changelog for Cldr_Dates_Times v2.5.1 released on June 17th, 2020.  For older changelogs please consult the release tag on [GitHub](https://github.com/elixir-cldr/cldr_dates_times/tags)

### Bug Fixes

* Use locale's number system if no optional number system is provided. Fixes `Cldr.Date`, `Cldr.Time` and `Cldr.DateTime`

* Fix datetime formatting for `CalendarInterval`s that have minute precision. In these cases, `:seconds` and `:microseconds` should be zeroed.

* Fix links to `hex.pm` for `calendar_interval`

## Cldr_Dates_Times v2.5.0

This is the changelog for Cldr_Dates_Times v2.5.0 released on June 13th, 2020.  For older changelogs please consult the release tag on [GitHub](https://github.com/elixir-cldr/cldr_dates_times/tags)

### Enhancements

* Add localized interval formatting with `Cldr.Interval.to_string/3` and specific implementations in `Cldr.Date.Interval.to_string/3`, `Cldr.Time.Interval.to_string/3` and `Cldr.DateTime.to_string/3`

* Add `<backend>.Interval.to_string/3`, `<backend>.Date.Interval.to_string/3`, `<backend>.Time.Interval.to_string/3`, `<backend>.DateTime.Interval.to_string/3`

* Add `:precompiled_interval_formats` defined in the backend configuration

### Bug Fixes

* Correct doc examples in README.md. Thanks to @tcitworld. Closes #13.

* Fix options processing for `:style` and `:format` for `Cldr.Date.to_string/3`, `Cldr.DateTime.to_string/3` and `Cldr.Time.to_string/3`.  `:format` is preferred although `:style` is honoured.

* Fix transliteration to other number systems

* Retrieve `:precompiled_date_time_formats` from the backend configuration, not the global configuration

## Cldr_Dates_Times v2.4.0

This is the changelog for Cldr_Dates_Times v2.4.0 released on May 4th, 2020.  For older changelogs please consult the release tag on [GitHub](https://github.com/elixir-cldr/cldr_dates_times/tags)

### Enhancements

* Add `Cldr.Time.hour_format_from_locale/1` to return the hour formatted preferred for a locale

* Add `Cldr.DateTime.Formatter.hour/{2, 4}` that formats the hour part of a time in accordance with locale preferences (including honouring the `hc` key of the `u` language tag extension)

* Add format symbol `ddd` to return the day of the month with ordinal formatting. This not a CLDR standard format symbol.

* Add protocol support for `Cldr.Chars` which is used by `Cldr.to_string/1`

## Cldr_Dates_Times v2.3.0

This is the changelog for Cldr_Dates_Times v2.3.0 released on February 2nd, 2020.  For older changelogs please consult the release tag on [GitHub](https://github.com/elixir-cldr/cldr_dates_times/tags)

### Enhancements

* Adds backend modules `MyApp.Cldr.Date`, `MyApp.Cldr.Time` and `MyApp.Cldr.DateTime` that contain the functions `to_string/2` and `to_string!/2`. This means all the `ex_cldr` family of libraries should now be primarily called on the backend modules. This makes aliasing easier too. For example:

```
defmodule MyApp.Cldr do
  use Cldr, providers: [Cldr.Number, Cldr.DateTime], default_locale: "en"
end

defmodule MyApp do
  alias MyApp.Cldr

  def some_fun do
    Cldr.Date.to_string Date.utc_today()
  end
end
```

## Cldr_Dates_Times v2.2.4

This is the changelog for Cldr_Dates_Times v2.2.4 released on January 14th, 2020.  For older changelogs please consult the release tag on [GitHub](https://github.com/elixir-cldr/cldr_dates_times/tags)

### Bug Fixes

* Update tests for Elixir 1.10 date/time inspection changes

* Fix dialyzer warning in generated backend

## Cldr_Dates_Times v2.2.3

This is the changelog for Cldr_Dates_Times v2.2.3 released on September 14th, 2019.  For older changelogs please consult the release tag on [GitHub](https://github.com/elixir-cldr/cldr_dates_times/tags)

### Bug Fixes

* Correctly uses a provided `:backend` option when validating the `:locale` option to the various `to_string/3` calls.  Thanks to @lostkobrakai. Closes #108 and #109.

## Cldr_Dates_Times v2.2.2

This is the changelog for Cldr_Dates_Times v2.2.2 released on August 31st, 2019.  For older changelogs please consult the release tag on [GitHub](https://github.com/elixir-cldr/cldr_dates_times/tags)

### Changes & Deprecations

* Deprecates the option `:format` on `Cldr.DateTime.Relative.to_string/3` in favour of `:style`. `:format` will be removed with `ex_cldr_dates_times` version 3.0

### Bug Fixes

* Return an error tuple immediately when a format code is used but no data is available to fulfill it

## Cldr_Dates_Times v2.2.1

This is the changelog for Cldr_Dates_Times v2.2.1 released on August 23rd, 2019.  For older changelogs please consult the release tag on [GitHub](https://github.com/elixir-cldr/cldr_dates_times/tags)

### Bug Fixes

* Fix `@spec` for `Cldr.Date.to_string/3`, `Cldr.Time.to_string/3` and `Cldr.DateTime.to_string/3` as well as the `!` variants.

## Cldr_Dates_Times v2.2.0

This is the changelog for Cldr_Dates_Times v2.2.0 released on August 23rd, 2019.  For older changelogs please consult the release tag on [GitHub](https://github.com/elixir-cldr/cldr_dates_times/tags)

## Breaking change

* Support Elixir 1.8 and later only since this package depends on [ex_cldr_calendars](https://hex.pm/packages/ex_cldr_calendars) which requires Elixir 1.8.

## Bug Fixes

* Fix references to `Cldr.get_current_locale/0` to the current `Cldr.get_locale/0`

* Fix dialyzer warnings

## Cldr_Dates_Times v2.1.0

This is the changelog for Cldr_Dates_Times v2.1.0 released on June 16th, 2019.  For older changelogs please consult the release tag on [GitHub](https://github.com/elixir-cldr/cldr_dates_times/tags)

## Enhancements

* All calling `Date`, `Time` and `DateTime` `to_string/3` as `to_string/1` omitting the backend and providing options.  The backend will default to `Cldr.default_backend()`. An exception will be raised if there is no default backend.

* Updates to [ex_cldr_calendars 1.0](https://hex.pm/packages/ex_cldr_calendars/1.0.0) which includes `Cldr.Calendar.week_of_month/1`. The result corresponds to the `W` format which is now implemented as well.

## Cldr_Dates_Times v2.0.2

This is the changelog for Cldr_Dates_Times v2.0.2 released on June 12th, 2019.  For older changelogs please consult the release tag on [GitHub](https://github.com/elixir-cldr/cldr_dates_times/tags)

## Bug Fixes

* Resolve the actual number system before transliterating a date, time or datetime.  Closes #9.  Thanks to @ribanez7 for the report.

## Cldr_Dates_Times v2.0.1

This is the changelog for Cldr_Dates_Times v2.0.1 released on June 9th, 2019.  For older changelogs please consult the release tag on [GitHub](https://github.com/elixir-cldr/cldr_dates_times/tags)

## Bug Fixes

* Fixes a formatter code generation error when a format is a tuple form not a string form.

## Cldr_Dates_Times v2.0.0

This is the changelog for Cldr_Dates_Times v2.0 released on June 9th, 2019.  For older changelogs please consult the release tag on [GitHub](https://github.com/elixir-cldr/cldr_dates_times/tags)

This release depends on [ex_cldr_calendars](https://hex.pm/packages/ex_cldr_calendars) which provides the underlying calendar calculations as well as providing a set of additional calendars.

## Breaking Changes

* `ex_cldr_dates_times` requires a minimum Elixir version of 1.8.  It depends on `Calendar` capabilities built into this and later release.

* `ex_cldr_dates_times` now depends upon [ex_cldr version 2.0](https://hex.pm/packages/ex_cldr/2.0.0).  As a result it is a requirement that at least one backend module be configured as described in the [ex_cldr readme](https://hexdocs.pm/ex_cldr/2.0.0/readme.html#configuration).

* The public API is now based upon functions defined on a backend module. Therefore calls to functions such as `Cldr.DateTime.to_string/3` should be replaced with calls to `MyApp.Cldr.DateTime.to_string/3` (assuming your configured backend module is called `MyApp.Cldr`).

## Enhancements

* Correctly calculates `week_of_year`

* Supports `Calendar.ISO` and any calendar defined with `Cldr.Calendar` (see [ex_cldr_calendars](https://hex.pm/packages/ex_cldr_calendars))

## Known limitations

* Does not calculate `week_of_month`. If called will return `1` for all input values.

## Migration

`ex_cldr_dates_times` uses the configuration set for the dependency `ex_cldr`.  See the documentation for [ex_cldr](https://hexdocs.pm/ex_cldr)

Unlike `ex_cldr_dates_times` version 1, version 2 requires one or more `backend` modules to host the functions that manage CLDR data.  An example to get started is:

1. Create a backend module:

```elixir
defmodule MyApp.Cldr do
  use Cldr,
    locales: ["en", "fr", "ja"],
    providers: [Cldr.Number, Cldr.Calendar, Cldr.DateTime]

end
```

2. Update `config.exs` configuration to specify this backend as the system default:

```elixir
config :ex_cldr,
  default_locale: "en",
  default_backend: MyApp.Cldr
```

3. Replace calls to `Date`. `Time` and `DateTime` functions `to_string/2` with calls to `to_string/3` where the second parameter is a backend module.<|MERGE_RESOLUTION|>--- conflicted
+++ resolved
@@ -2,7 +2,26 @@
 
 **Note that `ex_cldr_dates_times` version 2.18.0 and later are supported on Elixir 1.12 and later only.**
 
-<<<<<<< HEAD
+## Cldr_Dates_Times v2.19.0
+
+This is the changelog for Cldr_Dates_Times v2.19.0 released on _____, 2024.  For older changelogs please consult the release tag on [GitHub](https://github.com/elixir-cldr/cldr_cldr_dates_times/tags)
+
+### Bug Fixes
+
+* Fix `Cldr.Date.to_string/2` with the option `era: :variant` to correctly render the variant "AD"/"CE"/"BC"/"BCE" text.
+
+* Fix `Cldr.Date.to_string/2` with the option `period: :variant` to correctly render the variant "am"/"pm" text.
+
+### Enhancements
+
+* Adds support for partial dates in `Cldr.Date.to_string/2`. Partial dates are maps with one or more of the fields `:year`, `:month`, `:day` and `:calendar`.
+
+* Adds support for deriving the "best match" format for a date based upon the users requested format or deriving from the available date fields.
+
+* Adds support for formatting using format IDs (atoms that are keys to locale-independent formats) in `Cldr.Date.to_string/2` and `Cldr.Time.to_string/2`. They have been previously supported in `Cldr.DateTime.to_string/2` only.
+
+* Improve the error message if `:hour` is outside the valid range.
+
 ## Cldr_Dates_Times v2.18.1
 
 This is the changelog for Cldr_Dates_Times v2.18.1 released on July 1st, 2024.  For older changelogs please consult the release tag on [GitHub](https://github.com/elixir-cldr/cldr_cldr_dates_times/tags)
@@ -10,27 +29,6 @@
 ### Bug Fixes
 
 * Fix formatting `am/pm` with format `:narrow` or `:wide`. Thanks to @sysashi for the report. Closes #48.
-=======
-## Cldr_Dates_Times v2.19.0
-
-This is the changelog for Cldr_Dates_Times v2.19.0 released on _____, 2024.  For older changelogs please consult the release tag on [GitHub](https://github.com/elixir-cldr/cldr_cldr_dates_times/tags)
-
-### Bug Fixes
-
-* Fix `Cldr.Date.to_string/2` with the option `era: :variant` to correctly render the variant "AD"/"CE"/"BC"/"BCE" text.
-
-* Fix `Cldr.Date.to_string/2` with the option `period: :variant` to correctly render the variant "am"/"pm" text.
-
-### Enhancements
-
-* Adds support for partial dates in `Cldr.Date.to_string/2`. Partial dates are maps with one or more of the fields `:year`, `:month`, `:day` and `:calendar`.
-
-* Adds support for deriving the "best match" format for a date based upon the users requested format or deriving from the available date fields.
-
-* Adds support for formatting using format IDs (atoms that are keys to locale-independent formats) in `Cldr.Date.to_string/2` and `Cldr.Time.to_string/2`. They have been previously supported in `Cldr.DateTime.to_string/2` only.
-
-* Improve the error message if `:hour` is outside the valid range.
->>>>>>> 1ca6a3a8
 
 ## Cldr_Dates_Times v2.18.0
 
